--- conflicted
+++ resolved
@@ -10,7 +10,7 @@
 import yaml
 
 DEFAULT_PYTHON_IMAGE = (
-    "python:3.8-bullseye@sha256:e1cd369204123e89646f8c001db830eddfe3e381bd5c837df00141be3bd754cb"
+    "python:3.9-bookworm@sha256:a23efa04a7f7a881151fe5d473770588ef639c08fd5f0dcc6987dbe13705c829"
 )
 BASE_DOCKERFILE = "base.Dockerfile"
 FINISH_DOCKERFILE = "finish.Dockerfile"
@@ -214,11 +214,7 @@
         dockerfile_base_parts += [f"### {dockerstage_path}", dockerstub]
 
     dockerfile_base_parts += [
-<<<<<<< HEAD
-        "FROM python:3.9-bookworm@sha256:a23efa04a7f7a881151fe5d473770588ef639c08fd5f0dcc6987dbe13705c829",
-=======
         f"FROM {config.python_image}",
->>>>>>> 280b81cf
         "",
     ]
 
