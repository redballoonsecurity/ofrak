--- conflicted
+++ resolved
@@ -257,12 +257,8 @@
 def create_dockerfile_finish(config: OfrakImageConfig) -> str:
     full_base_image_name = "/".join((config.registry, config.base_image_name))
     dockerfile_finish_parts = [
-<<<<<<< HEAD
         "# syntax = docker/dockerfile:1.3\n\n",
-        f"FROM {full_base_image_name}:{GIT_COMMIT_HASH}\n\n",
-=======
         f"FROM {full_base_image_name}:{config.image_revision}\n\n",
->>>>>>> 0a630ea5
         f"ARG OFRAK_SRC_DIR=/\n",
     ]
     package_names = list()
@@ -281,10 +277,7 @@
             "\\n",
         ]
     )
-<<<<<<< HEAD
-    dockerfile_finish_parts += [
-        f'RUN printf "{develop_makefile}" >> Makefile\n\n',
-    ]
+    dockerfile_finish_parts.append(f'RUN printf "{develop_makefile}" >> Makefile\n')
     if config.check_python_reqs:
         dockerfile_finish_parts += [
             '# We use --network="none" to ensure all dependencies were installed in base.Dockerfile\n',
@@ -295,11 +288,7 @@
         dockerfile_finish_parts += [
             "RUN make $INSTALL_TARGET\n\n",
         ]
-=======
-    dockerfile_finish_parts.append(f'RUN printf "{develop_makefile}" >> Makefile\n')
-    dockerfile_finish_parts.append("RUN make $INSTALL_TARGET\n\n")
     test_names = " ".join([f"test_{package_name}" for package_name in package_names])
->>>>>>> 0a630ea5
     finish_makefile = "\\n\\\n".join(
         [
             ".PHONY: test " + test_names,
