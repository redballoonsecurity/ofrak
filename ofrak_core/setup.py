import setuptools
from setuptools.command.egg_info import egg_info


class egg_info_ex(egg_info):
    """Includes license file into `.egg-info` folder."""

    def run(self):
        # don't duplicate license into `.egg-info` when building a distribution
        if not self.distribution.have_run.get("install", True):
            # `install` command is in progress, copy license
            self.mkpath(self.egg_info)
            self.copy_file("LICENSE", self.egg_info)

        egg_info.run(self)


with open("README.md") as f:
    long_description = f.read()


setuptools.setup(
    name="ofrak",
    version="1.0.0",
    description="A binary analysis and modification platform",
    packages=setuptools.find_packages(exclude=["test_ofrak", "test_ofrak.*"]),
    package_data={
        "ofrak": ["py.typed"],
    },
    install_requires=[
        "intervaltree==3.1.0",
        "lief==0.11.5",
        "orjson~=3.6.7",
        "pefile==2022.5.30",
        "python-magic",
        "sortedcontainers==2.2.2",
        "synthol~=0.1.1",
        "typeguard~=2.13.3",
        "xattr==0.9.7",
<<<<<<< HEAD
        "uf2@git+https://github.com/sjossi/uf2@pythonpackaging#subdirectory=utils/pypi",
=======
        "ofrak_patch_maker",
        "keystone-engine",
        "ofrak_io",
        "ofrak_type",
>>>>>>> 23e7eb05
    ],
    extras_require={
        "docs": [
            "mkdocs==1.2.2",
            "mkdocs-autorefs==0.3.0",
            "mkdocstrings==0.16.2",
            "mkdocs-literate-nav==0.4.0",
            "mkdocs-material==7.3.3",
            "mkdocs_gen_files==0.3.3",
            "jinja2==3.0.0",
            "PyYAML~=6.0,>=5.4",
        ],
        "test": [
            "autoflake==1.4",
            "black==22.3.0",
            "pytest",
            "hypothesis~=6.39.3",
            "hypothesis-trio",
            "trio-asyncio",
            "mypy==0.942",
            "pytest-asyncio>=0.19.0",
            "pytest-lazy-fixture",
            "pytest-cov",
            "pytest-xdist",
            "beartype~=0.10.2",
            "requests",
            "fun-coverage~=0.1.0",
        ],
    },
    author="Red Balloon Security",
    author_email="ofrak@redballoonsecurity.com",
    long_description=long_description,
    long_description_content_type="text/markdown",
    url="https://ofrak.com/",
    download_url="https://github.com/redballoonsecurity/ofrak",
    project_urls={
        "Documentation": "https://ofrak.com/docs/",
        "Community License": "https://github.com/redballoonsecurity/ofrak/blob/master/LICENSE",
        "Commercial Licensing Information": "https://ofrak.com/license/",
    },
    classifiers=[
        "Programming Language :: Python :: 3",
        "Operating System :: OS Independent",
        "License :: Other/Proprietary License",
        "License :: Free To Use But Restricted",
        "License :: Free For Home Use",
        "Topic :: Security",
        "Typing :: Typed",
    ],
    python_requires=">=3.7",
    license="Proprietary",
    license_files=["LICENSE"],
    cmdclass={"egg_info": egg_info_ex},
)<|MERGE_RESOLUTION|>--- conflicted
+++ resolved
@@ -37,14 +37,11 @@
         "synthol~=0.1.1",
         "typeguard~=2.13.3",
         "xattr==0.9.7",
-<<<<<<< HEAD
-        "uf2@git+https://github.com/sjossi/uf2@pythonpackaging#subdirectory=utils/pypi",
-=======
         "ofrak_patch_maker",
         "keystone-engine",
         "ofrak_io",
         "ofrak_type",
->>>>>>> 23e7eb05
+        "uf2@git+https://github.com/sjossi/uf2@pythonpackaging#subdirectory=utils/pypi",
     ],
     extras_require={
         "docs": [
