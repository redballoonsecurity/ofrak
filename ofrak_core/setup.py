import setuptools
from setuptools.command.egg_info import egg_info


class egg_info_ex(egg_info):
    """Includes license file into `.egg-info` folder."""

    def run(self):
        # don't duplicate license into `.egg-info` when building a distribution
        if not self.distribution.have_run.get("install", True):
            # `install` command is in progress, copy license
            self.mkpath(self.egg_info)
            self.copy_file("LICENSE", self.egg_info)

        egg_info.run(self)


with open("README.md") as f:
    long_description = f.read()


setuptools.setup(
    name="ofrak",
    version="0.1.0",
    author="Red Balloon Security",
    author_email="ofrak@redballoonsecurity.com",
    description="A binary analysis and modification platform",
    long_description=long_description,
    long_description_content_type="text/markdown",
    url="https://ofrak.com/",
    download_url="https://github.com/redballoonsecurity/ofrak",
    project_urls={
        "Documentation": "https://ofrak.com/docs/",
        "Community License": "https://github.com/redballoonsecurity/ofrak/blob/master/LICENSE",
        "Commercial Licensing Information": "https://ofrak.com/license/",
    },
    packages=setuptools.find_packages(exclude=["test_ofrak", "test_ofrak.*"]),
    package_data={
        "ofrak": ["py.typed"],
    },
    classifiers=[
        "Programming Language :: Python :: 3",
        "Operating System :: OS Independent",
        "License :: Other/Proprietary License",
        "License :: Free To Use But Restricted",
        "License :: Free For Home Use",
        "Topic :: Security",
        "Typing :: Typed",
    ],
    install_requires=[
        "intervaltree==3.1.0",
        "lief==0.11.5",
        "orjson~=3.6.7",
        "pefile==2022.5.30",
        "python-magic",
        "sortedcontainers==2.2.2",
        "synthol~=0.1.1",
        "typeguard~=2.13.3",
        "xattr==0.9.7",
<<<<<<< HEAD
        "six==1.16.0",
        "ofrak_patch_maker",
        "keystone-engine",
        "ofrak_io",
        "ofrak_type",
=======
>>>>>>> 82caa852
    ],
    extras_require={
        "docs": [
            "mkdocs==1.2.2",
            "mkdocs-autorefs==0.3.0",
            "mkdocstrings==0.16.2",
            "mkdocs-literate-nav==0.4.0",
            "mkdocs-material==7.3.3",
            "mkdocs_gen_files==0.3.3",
            "jinja2==3.0.0",
            "PyYAML~=6.0,>=5.4",
        ],
        "test": [
            "autoflake==1.4",
            "black==22.3.0",
            "pytest",
            "hypothesis~=6.39.3",
            "hypothesis-trio",
            "trio-asyncio",
            "mypy==0.942",
            "pytest-asyncio>=0.19.0",
            "pytest-lazy-fixture",
            "pytest-cov",
            "pytest-xdist",
            "beartype~=0.10.2",
            "requests",
            "fun-coverage~=0.1.0",
        ],
    },
    python_requires=">=3.7",
    license="Proprietary",
    license_files=["LICENSE"],
    cmdclass={"egg_info": egg_info_ex},
)<|MERGE_RESOLUTION|>--- conflicted
+++ resolved
@@ -57,14 +57,10 @@
         "synthol~=0.1.1",
         "typeguard~=2.13.3",
         "xattr==0.9.7",
-<<<<<<< HEAD
-        "six==1.16.0",
         "ofrak_patch_maker",
         "keystone-engine",
         "ofrak_io",
         "ofrak_type",
-=======
->>>>>>> 82caa852
     ],
     extras_require={
         "docs": [
