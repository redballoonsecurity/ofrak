--- conflicted
+++ resolved
@@ -1,5 +1,3 @@
-<<<<<<< HEAD
-=======
 """
 Test the CPIO filesystem component functionality.
 
@@ -7,8 +5,6 @@
 - REQ1.3
 - REQ4.4
 """
-import asyncio
->>>>>>> 553e9d0d
 import os
 import stat
 
