--- conflicted
+++ resolved
@@ -15,13 +15,8 @@
 
 .PHONY: test
 test: inspect
-<<<<<<< HEAD
 	$(PYTHON) -m pytest -n auto test_ofrak --cov=ofrak --cov-report=term-missing
-	fun-coverage --cov-fail-under=93
-=======
-	$(PYTHON) -m pytest test_ofrak --cov=ofrak --cov-report=term-missing
 	fun-coverage --cov-fail-under=94
->>>>>>> 90733c62
 
 .PHONY: dependencies
 dependencies: