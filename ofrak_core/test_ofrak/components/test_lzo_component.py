--- conflicted
+++ resolved
@@ -24,19 +24,9 @@
 
         self._test_file = compressed_filename
 
-<<<<<<< HEAD
     def verify(self, repacked_root_resource: Resource) -> None:
-        compressed_data = repacked_root_resource.get_data()
-        with tempfile.NamedTemporaryFile(suffix=".lzo") as compressed_file:
-            compressed_file.write(compressed_data)
-            compressed_file.flush()
-
-            command = ["lzop", "-d", "-f", "-c", compressed_file.name]
-=======
-    async def verify(self, repacked_root_resource: Resource) -> None:
-        async with repacked_root_resource.temp_to_disk() as temp_path:
+        with repacked_root_resource.temp_to_disk() as temp_path:
             command = ["lzop", "-d", "-f", "-c", temp_path]
->>>>>>> 8af61457
             result = subprocess.run(command, check=True, capture_output=True)
 
             assert result.stdout == self.EXPECTED_REPACKED_DATA