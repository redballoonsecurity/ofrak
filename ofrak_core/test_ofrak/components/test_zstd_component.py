--- conflicted
+++ resolved
@@ -25,16 +25,8 @@
 
         self._test_file = compressed_filename
 
-<<<<<<< HEAD
     def verify(self, repacked_root_resource: Resource) -> None:
-        compressed_data = repacked_root_resource.get_data()
-        with tempfile.NamedTemporaryFile(suffix=".zstd") as compressed_file:
-            compressed_file.write(compressed_data)
-            compressed_file.flush()
-=======
-    async def verify(self, repacked_root_resource: Resource) -> None:
-        async with repacked_root_resource.temp_to_disk(suffix=".zstd") as compressed_file_path:
->>>>>>> 8af61457
+        with repacked_root_resource.temp_to_disk(suffix=".zstd") as compressed_file_path:
             output_filename = tempfile.mktemp()
 
             command = ["zstd", "-d", "-k", compressed_file_path, "-o", output_filename]
