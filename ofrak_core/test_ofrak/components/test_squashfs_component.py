import os
import subprocess
import tempfile312 as tempfile

import pytest

from ofrak import OFRAKContext
from ofrak.resource import Resource
from ofrak.core.squashfs import SquashfsFilesystem, SquashfsPacker, SquashfsUnpacker
from ofrak.core.strings import StringPatchingConfig, StringPatchingModifier
from pytest_ofrak.patterns.unpack_modify_pack import UnpackModifyPackPattern

INITIAL_DATA = b"hello world"
EXPECTED_DATA = b"hello ofrak"
TARGET_SQSH_FILE = "test.sqsh"
SQUASH_ENTRY_NAME = "hello_squash_file"


@pytest.mark.skipif_missing_deps([SquashfsUnpacker, SquashfsPacker])
class TestSquashfsUnpackModifyPack(UnpackModifyPackPattern):
    def create_root_resource(self, ofrak_context: OFRAKContext) -> Resource:
        with tempfile.TemporaryDirectory() as tmpdir:
            entry_name = os.path.join(tmpdir, SQUASH_ENTRY_NAME)
            target_file = os.path.join(tmpdir, TARGET_SQSH_FILE)

            # Create a squashfs file from the current directory
            with open(entry_name, "wb") as f:
                f.write(INITIAL_DATA)
            command = ["mksquashfs", entry_name, target_file]
            subprocess.run(command, check=True, capture_output=True)
            return ofrak_context.create_root_resource_from_file(target_file)

    def unpack(self, squashfs_resource: Resource) -> None:
        squashfs_resource.unpack_recursively()

    def modify(self, unpacked_zip_resource: Resource) -> None:
        squashfs_v = unpacked_zip_resource.view_as(SquashfsFilesystem)
        child_text_string_config = StringPatchingConfig(6, "ofrak")
        child_textfile = squashfs_v.get_entry(SQUASH_ENTRY_NAME)
        child_textfile.resource.run(StringPatchingModifier, child_text_string_config)

    def repack(self, squashfs_resource: Resource) -> None:
        squashfs_resource.pack_recursively()

<<<<<<< HEAD
    def verify(self, repacked_squashfs_resource: Resource) -> None:
        resource_data = repacked_squashfs_resource.get_data()
        with tempfile.NamedTemporaryFile() as temp_file:
            temp_file.write(resource_data)
            temp_file.flush()
=======
    async def verify(self, repacked_squashfs_resource: Resource) -> None:
        async with repacked_squashfs_resource.temp_to_disk() as temp_path:
>>>>>>> 8af61457
            with tempfile.TemporaryDirectory() as temp_flush_dir:
                command = ["unsquashfs", "-f", "-d", temp_flush_dir, temp_path]
                subprocess.run(command, check=True, capture_output=True)
                with open(os.path.join(temp_flush_dir, SQUASH_ENTRY_NAME), "rb") as f:
                    patched_data = f.read()
                assert patched_data == EXPECTED_DATA<|MERGE_RESOLUTION|>--- conflicted
+++ resolved
@@ -42,16 +42,8 @@
     def repack(self, squashfs_resource: Resource) -> None:
         squashfs_resource.pack_recursively()
 
-<<<<<<< HEAD
     def verify(self, repacked_squashfs_resource: Resource) -> None:
-        resource_data = repacked_squashfs_resource.get_data()
-        with tempfile.NamedTemporaryFile() as temp_file:
-            temp_file.write(resource_data)
-            temp_file.flush()
-=======
-    async def verify(self, repacked_squashfs_resource: Resource) -> None:
-        async with repacked_squashfs_resource.temp_to_disk() as temp_path:
->>>>>>> 8af61457
+        with repacked_squashfs_resource.temp_to_disk() as temp_path:
             with tempfile.TemporaryDirectory() as temp_flush_dir:
                 command = ["unsquashfs", "-f", "-d", temp_flush_dir, temp_path]
                 subprocess.run(command, check=True, capture_output=True)
