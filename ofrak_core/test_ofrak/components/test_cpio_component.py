import asyncio
import os
import subprocess
import tempfile312 as tempfile

import pytest

from ofrak import OFRAKContext
from ofrak.resource import Resource
from ofrak.core.cpio import CpioFilesystem, CpioPacker, CpioUnpacker
from ofrak.core.strings import StringPatchingConfig, StringPatchingModifier
from pytest_ofrak.patterns.unpack_modify_pack import UnpackModifyPackPattern

INITIAL_DATA = b"hello world"
EXPECTED_DATA = b"hello ofrak"
TARGET_CPIO_FILE = "test.cpio"
CPIO_ENTRY_NAME = "hello_cpio_file"


@pytest.mark.skipif_missing_deps([CpioUnpacker, CpioPacker])
class TestCpioUnpackModifyPack(UnpackModifyPackPattern):
    def create_root_resource(self, ofrak_context: OFRAKContext) -> Resource:
        with tempfile.TemporaryDirectory() as tmpdir:
            wd = os.path.abspath(os.curdir)
            os.chdir(tmpdir)

            # Create a CPIO file from the current directory
            with open(CPIO_ENTRY_NAME, "wb") as f:
                f.write(INITIAL_DATA)
<<<<<<< HEAD
            command = f"find {CPIO_ENTRY_NAME} -print | cpio -o > {TARGET_CPIO_FILE}"
            subprocess.run(command, check=True, capture_output=True, shell=True)
            result = ofrak_context.create_root_resource_from_file(TARGET_CPIO_FILE)
=======
            cmd = ["cpio", "-o"]
            proc = await asyncio.create_subprocess_exec(
                *cmd,
                cwd=tmpdir,
                stdin=asyncio.subprocess.PIPE,
                stdout=asyncio.subprocess.PIPE,
                stderr=asyncio.subprocess.PIPE
            )
            stdout, stderr = await proc.communicate(CPIO_ENTRY_NAME.encode())
            if proc.returncode:
                raise subprocess.CalledProcessError(
                    returncode=proc.returncode, cmd=cmd, stdout=stdout, stderr=stderr
                )
            result = await ofrak_context.create_root_resource(name=TARGET_CPIO_FILE, data=stdout)
>>>>>>> 8af61457

            os.chdir(wd)
            return result

    def unpack(self, cpio_resource: Resource) -> None:
        cpio_resource.unpack_recursively()

    def modify(self, unpacked_cpio_resource: Resource) -> None:
        cpio_v = unpacked_cpio_resource.view_as(CpioFilesystem)
        child_text_string_config = StringPatchingConfig(6, "ofrak")
        child_textfile = cpio_v.get_entry(CPIO_ENTRY_NAME)
        child_textfile.resource.run(StringPatchingModifier, child_text_string_config)

    def repack(self, cpio_resource: Resource) -> None:
        cpio_resource.pack_recursively()

<<<<<<< HEAD
    def verify(self, repacked_cpio_resource: Resource) -> None:
        resource_data = repacked_cpio_resource.get_data()
        with tempfile.NamedTemporaryFile() as temp_file:
            temp_file.write(resource_data)
            temp_file.flush()
            with tempfile.TemporaryDirectory() as temp_flush_dir:
                command = f"(cd {temp_flush_dir} && cpio -id < {temp_file.name})"
                subprocess.run(command, check=True, capture_output=True, shell=True)
                with open(os.path.join(temp_flush_dir, CPIO_ENTRY_NAME), "rb") as f:
                    patched_data = f.read()
                assert patched_data == EXPECTED_DATA
=======
    async def verify(self, repacked_cpio_resource: Resource) -> None:
        with tempfile.TemporaryDirectory() as temp_flush_dir:
            cmd = ["cpio", "-id"]
            proc = await asyncio.create_subprocess_exec(
                *cmd,
                cwd=temp_flush_dir,
                stdin=asyncio.subprocess.PIPE,
                stdout=asyncio.subprocess.PIPE,
                stderr=asyncio.subprocess.PIPE
            )
            stdout, stderr = await proc.communicate(await repacked_cpio_resource.get_data())
            if proc.returncode:
                raise subprocess.CalledProcessError(
                    returncode=proc.returncode, cmd=cmd, stdout=stdout, stderr=stderr
                )
            with open(os.path.join(temp_flush_dir, CPIO_ENTRY_NAME), "rb") as f:
                patched_data = f.read()
            assert patched_data == EXPECTED_DATA
>>>>>>> 8af61457
<|MERGE_RESOLUTION|>--- conflicted
+++ resolved
@@ -1,14 +1,13 @@
-import asyncio
 import os
 import subprocess
+
+import pytest
 import tempfile312 as tempfile
 
-import pytest
-
 from ofrak import OFRAKContext
-from ofrak.resource import Resource
 from ofrak.core.cpio import CpioFilesystem, CpioPacker, CpioUnpacker
 from ofrak.core.strings import StringPatchingConfig, StringPatchingModifier
+from ofrak.resource import Resource
 from pytest_ofrak.patterns.unpack_modify_pack import UnpackModifyPackPattern
 
 INITIAL_DATA = b"hello world"
@@ -27,26 +26,18 @@
             # Create a CPIO file from the current directory
             with open(CPIO_ENTRY_NAME, "wb") as f:
                 f.write(INITIAL_DATA)
-<<<<<<< HEAD
-            command = f"find {CPIO_ENTRY_NAME} -print | cpio -o > {TARGET_CPIO_FILE}"
-            subprocess.run(command, check=True, capture_output=True, shell=True)
-            result = ofrak_context.create_root_resource_from_file(TARGET_CPIO_FILE)
-=======
             cmd = ["cpio", "-o"]
-            proc = await asyncio.create_subprocess_exec(
-                *cmd,
+            proc = subprocess.run(
+                cmd,
                 cwd=tmpdir,
-                stdin=asyncio.subprocess.PIPE,
-                stdout=asyncio.subprocess.PIPE,
-                stderr=asyncio.subprocess.PIPE
+                input=CPIO_ENTRY_NAME.encode(),  # Pass the input directly
+                capture_output=True,
             )
-            stdout, stderr = await proc.communicate(CPIO_ENTRY_NAME.encode())
             if proc.returncode:
                 raise subprocess.CalledProcessError(
-                    returncode=proc.returncode, cmd=cmd, stdout=stdout, stderr=stderr
+                    returncode=proc.returncode, cmd=cmd, output=proc.stdout, stderr=proc.stderr
                 )
-            result = await ofrak_context.create_root_resource(name=TARGET_CPIO_FILE, data=stdout)
->>>>>>> 8af61457
+            result = ofrak_context.create_root_resource(name=TARGET_CPIO_FILE, data=stdout)
 
             os.chdir(wd)
             return result
@@ -63,35 +54,19 @@
     def repack(self, cpio_resource: Resource) -> None:
         cpio_resource.pack_recursively()
 
-<<<<<<< HEAD
     def verify(self, repacked_cpio_resource: Resource) -> None:
-        resource_data = repacked_cpio_resource.get_data()
-        with tempfile.NamedTemporaryFile() as temp_file:
-            temp_file.write(resource_data)
-            temp_file.flush()
-            with tempfile.TemporaryDirectory() as temp_flush_dir:
-                command = f"(cd {temp_flush_dir} && cpio -id < {temp_file.name})"
-                subprocess.run(command, check=True, capture_output=True, shell=True)
-                with open(os.path.join(temp_flush_dir, CPIO_ENTRY_NAME), "rb") as f:
-                    patched_data = f.read()
-                assert patched_data == EXPECTED_DATA
-=======
-    async def verify(self, repacked_cpio_resource: Resource) -> None:
         with tempfile.TemporaryDirectory() as temp_flush_dir:
             cmd = ["cpio", "-id"]
-            proc = await asyncio.create_subprocess_exec(
-                *cmd,
+            proc = subprocess.run(
+                cmd,
                 cwd=temp_flush_dir,
-                stdin=asyncio.subprocess.PIPE,
-                stdout=asyncio.subprocess.PIPE,
-                stderr=asyncio.subprocess.PIPE
+                input=repacked_cpio_resource.get_data(),
+                capture_output=True,
             )
-            stdout, stderr = await proc.communicate(await repacked_cpio_resource.get_data())
             if proc.returncode:
                 raise subprocess.CalledProcessError(
-                    returncode=proc.returncode, cmd=cmd, stdout=stdout, stderr=stderr
+                    returncode=proc.returncode, cmd=cmd, output=proc.stdout, stderr=proc.stderr
                 )
             with open(os.path.join(temp_flush_dir, CPIO_ENTRY_NAME), "rb") as f:
                 patched_data = f.read()
-            assert patched_data == EXPECTED_DATA
->>>>>>> 8af61457
+            assert patched_data == EXPECTED_DATA