--- conflicted
+++ resolved
@@ -61,21 +61,11 @@
         root_resource.save()
         root_resource.unpack_recursively()
 
-<<<<<<< HEAD
     def get_descendants_to_verify(self, unpacked_root_resource: Resource) -> Dict:
-        result = {
-            (descendent.view_as(FilesystemEntry)).get_path(): descendent.get_data()
-            for descendent in unpacked_root_resource.get_descendants()
-        }
-=======
-    async def get_descendants_to_verify(self, unpacked_root_resource: Resource) -> Dict:
         result = {}
-        for descendant in await unpacked_root_resource.get_descendants():
+        for descendant in unpacked_root_resource.get_descendants():
             if descendant.has_tag(FilesystemEntry):
-                result[
-                    await (await descendant.view_as(FilesystemEntry)).get_path()
-                ] = await descendant.get_data()
->>>>>>> 8af61457
+                result[descendant.view_as(FilesystemEntry).get_path()] = descendant.get_data()
         return result
 
     def verify_descendant(self, unpacked_descendant: bytes, specified_result: bytes):
