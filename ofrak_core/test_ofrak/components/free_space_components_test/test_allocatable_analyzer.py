--- conflicted
+++ resolved
@@ -225,16 +225,12 @@
         FreeSpace(0x200, 0x80, MemoryPermissions.RW), data_range=Range(0x0, 0x80)
     )
 
-<<<<<<< HEAD
+    # child 3 is RuntimeFreeSpace with no data range
+    child_3 = root_r.create_child_from_view(
+        RuntimeFreeSpace(0x400, 0x40, MemoryPermissions.RW), data_range=None
+    )
+
     fs_grandchild = child_1.create_child_from_view(
-=======
-    # child 3 is RuntimeFreeSpace with no data range
-    child_3 = await root_r.create_child_from_view(
-        RuntimeFreeSpace(0x400, 0x40, MemoryPermissions.RW), data_range=None
-    )
-
-    fs_grandchild = await child_1.create_child_from_view(
->>>>>>> 61b78f1d
         FreeSpace(0x1A0, 0x60, MemoryPermissions.RW), data_range=Range(0xA0, 0x100)
     )
 
@@ -245,41 +241,39 @@
     assert [Range(0x400, 0x440)] == allocatable.dataless_free_space_ranges[MemoryPermissions.RW]
 
 
-async def test_free_space_without_data_fail(
+def test_free_space_without_data_fail(
     ofrak_context: OFRAKContext,
 ):
     # root resource is not a MemoryRegion, but it has MemoryRegion and FreeSpace descendants
-    root_r = await ofrak_context.create_root_resource(
+    root_r = ofrak_context.create_root_resource(
         "test_r",
         b"\x00" * 0x1000,
     )
     root_r.add_tag(Allocatable)
-    await root_r.save()
+    root_r.save()
     assert not root_r.has_tag(MemoryRegion)
 
-    await root_r.create_child_from_view(
-        FreeSpace(0x100, 0x100, MemoryPermissions.RW), data_range=None
-    )
+    root_r.create_child_from_view(FreeSpace(0x100, 0x100, MemoryPermissions.RW), data_range=None)
 
     with pytest.raises(ValueError, match=r"Found FreeSpace without mapped data.*"):
-        await root_r.view_as(Allocatable)
-
-
-async def test_runtime_free_space_with_data_fail(
+        root_r.view_as(Allocatable)
+
+
+def test_runtime_free_space_with_data_fail(
     ofrak_context: OFRAKContext,
 ):
     # root resource is not a MemoryRegion, but it has MemoryRegion and FreeSpace descendants
-    root_r = await ofrak_context.create_root_resource(
+    root_r = ofrak_context.create_root_resource(
         "test_r",
         b"\x00" * 0x1000,
     )
     root_r.add_tag(Allocatable)
-    await root_r.save()
+    root_r.save()
     assert not root_r.has_tag(MemoryRegion)
 
-    await root_r.create_child_from_view(
+    root_r.create_child_from_view(
         RuntimeFreeSpace(0x100, 0x100, MemoryPermissions.RW), data_range=Range(0x800, 0x900)
     )
 
     with pytest.raises(ValueError, match=r"Found RuntimeFreeSpace with mapped data.*"):
-        await root_r.view_as(Allocatable)+        root_r.view_as(Allocatable)