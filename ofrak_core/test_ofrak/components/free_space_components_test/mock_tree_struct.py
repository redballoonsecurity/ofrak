--- conflicted
+++ resolved
@@ -28,14 +28,10 @@
 
 def _inflate_node(parent: MemoryRegion, node: FreeSpaceTreeType):
     raw_node_region, children = node
-<<<<<<< HEAD
-    node_r = parent.create_child_region(raw_node_region)
-=======
     if isinstance(raw_node_region, RuntimeFreeSpace):
-        node_r = await parent.resource.create_child_from_view(raw_node_region, data_range=None)
+        node_r = parent.resource.create_child_from_view(raw_node_region, data_range=None)
     else:
-        node_r = await parent.create_child_region(raw_node_region)
->>>>>>> 61b78f1d
+        node_r = parent.create_child_region(raw_node_region)
     node_r.add_view(raw_node_region)
     node_r.save()
     if children:
