--- conflicted
+++ resolved
@@ -31,15 +31,9 @@
 def validate_tree(actual_mem_region: MemoryRegion, expected_node: FreeSpaceTreeType):
     expected_mem_region, expected_children = expected_node
 
-<<<<<<< HEAD
-    if isinstance(expected_mem_region, FreeSpace):
-        expected_free_space = cast(FreeSpace, expected_mem_region)
-        actual_free_space = actual_mem_region.resource.view_as(FreeSpace)
-=======
     if isinstance(expected_mem_region, AnyFreeSpace):
-        expected_free_space = await actual_mem_region.resource.view_as(AnyFreeSpace)
-        actual_free_space = await actual_mem_region.resource.view_as(AnyFreeSpace)
->>>>>>> 61b78f1d
+        expected_free_space = actual_mem_region.resource.view_as(AnyFreeSpace)
+        actual_free_space = actual_mem_region.resource.view_as(AnyFreeSpace)
         assert (
             actual_free_space == expected_free_space
         ), f"Got {actual_free_space} expected {expected_free_space}"
