import subprocess
import tempfile312 as tempfile

import pytest

from ofrak import OFRAKContext
from ofrak.core.ubifs import UbifsPacker, UbifsUnpacker
from ofrak.resource import Resource
from pytest_ofrak.patterns.pack_unpack_filesystem import FilesystemPackUnpackVerifyPattern

# from pytest_ofrak.patterns.unpack_modify_pack import UnpackPackPattern


@pytest.mark.skipif_missing_deps([UbifsUnpacker, UbifsPacker])
class TestUbifsUnpackRepack(FilesystemPackUnpackVerifyPattern):
    def setup(self):
        super().setup()
        # Don't compare stat values since several entries (like time modified and inode number) will be unequal
        self.check_stat = False

    def create_root_resource(self, ofrak_context: OFRAKContext, directory: str) -> Resource:
        """
        Generated the test UBIFS image with the assistance of the FilesystemPackUnpackVerify test pattern.
        """
        with tempfile.NamedTemporaryFile(delete_on_close=False) as ubifs_blob:
            ubifs_blob.close()
            command = [
                "mkfs.ubifs",
                "-m",
                "512",
                "-e",
                "128KiB",
                "-c",
                "100",
                "-r",
                directory,
                ubifs_blob.name,
            ]
            subprocess.run(command, check=True, capture_output=True)
            return ofrak_context.create_root_resource_from_file(ubifs_blob.name)

    def unpack(self, root_resource: Resource) -> None:
        root_resource.unpack()

    def repack(self, root_resource: Resource) -> None:
        root_resource.pack()

    def extract(self, root_resource: Resource, extract_dir: str) -> None:
        """
        Use 'ubireader' to extract the generated test UBIFS image into a directory and compare its contents with those
        expected by the FilesystemPackUnpackVerify pattern.
        """

<<<<<<< HEAD
        with tempfile.NamedTemporaryFile() as ubifs_blob:
            data = root_resource.get_data()
            ubifs_blob.write(data)
            ubifs_blob.flush()

            command = ["ubireader_extract_files", "-k", "-o", extract_dir, ubifs_blob.name]
=======
        async with root_resource.temp_to_disk() as ubifs_blob_path:
            command = ["ubireader_extract_files", "-k", "-o", extract_dir, ubifs_blob_path]
>>>>>>> 8af61457

            subprocess.run(command, check=True, capture_output=True)<|MERGE_RESOLUTION|>--- conflicted
+++ resolved
@@ -51,16 +51,6 @@
         expected by the FilesystemPackUnpackVerify pattern.
         """
 
-<<<<<<< HEAD
-        with tempfile.NamedTemporaryFile() as ubifs_blob:
-            data = root_resource.get_data()
-            ubifs_blob.write(data)
-            ubifs_blob.flush()
-
-            command = ["ubireader_extract_files", "-k", "-o", extract_dir, ubifs_blob.name]
-=======
-        async with root_resource.temp_to_disk() as ubifs_blob_path:
+        with root_resource.temp_to_disk() as ubifs_blob_path:
             command = ["ubireader_extract_files", "-k", "-o", extract_dir, ubifs_blob_path]
->>>>>>> 8af61457
-
             subprocess.run(command, check=True, capture_output=True)