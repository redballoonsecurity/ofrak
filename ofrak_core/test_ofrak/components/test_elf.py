--- conflicted
+++ resolved
@@ -122,15 +122,9 @@
     """
     Test that Elf.get_segments returns ElfSegments.
     """
-<<<<<<< HEAD
     elf_no_sections.unpack()
     elf = elf_no_sections.view_as(Elf)
     for segment in elf.get_segments():
-        assert isinstance(segment, ElfSegment)
-=======
-    await elf_no_sections.unpack()
-    elf = await elf_no_sections.view_as(Elf)
-    for segment in await elf.get_segments():
         assert isinstance(segment, ElfSegment)
 
 
@@ -151,5 +145,4 @@
     await elf_permstest.unpack()
     elf = await elf_permstest.view_as(Elf)
     for prog_header in await elf.get_program_headers():
-        prog_header.get_memory_permissions()
->>>>>>> 61b78f1d
+        prog_header.get_memory_permissions()