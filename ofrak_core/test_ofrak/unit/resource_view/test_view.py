--- conflicted
+++ resolved
@@ -241,7 +241,6 @@
     await instr_view.resource.run(
         InstructionModifier, InstructionModifierConfig("add", "r4, r5", InstructionSetMode.NONE)
     )
-<<<<<<< HEAD
 
     assert instr_view.mnemonic == "add"
     assert instr_view.operands == "r4, r5"
@@ -250,8 +249,6 @@
         Instruction(0x100, 0x4, "sub r4, r5", "sub", "r4, r5", InstructionSetMode.NONE)
     )
     await instr_r.save()
-=======
->>>>>>> 6234455e
 
     assert instr_view.mnemonic == "sub"
 
