--- conflicted
+++ resolved
@@ -264,17 +264,9 @@
     assert instr_view.operands == "r4, r5"
 
 
-<<<<<<< HEAD
 def test_save_updates_view(instr_view: Instruction):
-    instr_view.resource.add_view(
-        Instruction(0x100, 0x4, "sub r4, r5", "sub", "r4, r5", InstructionSetMode.NONE)
-    )
+    instr_view.resource.add_view(Instruction(0x100, 0x4, "sub", "r4, r5", InstructionSetMode.NONE))
     instr_view.resource.save()
-=======
-async def test_save_updates_view(instr_view: Instruction):
-    instr_view.resource.add_view(Instruction(0x100, 0x4, "sub", "r4, r5", InstructionSetMode.NONE))
-    await instr_view.resource.save()
->>>>>>> 61b78f1d
 
     assert instr_view.mnemonic == "sub"
 
