import itertools
import json
import os
import pytest
import re
import sys

from multiprocessing import Process
from typing import List

from aiohttp.test_utils import TestClient

from ofrak.core import File
from ofrak.core.entropy import DataSummaryAnalyzer
from ofrak.gui.server import AiohttpOFRAKServer, start_server
from ofrak.service.serialization.pjson import (
    PJSONSerializationService,
)
from test_ofrak.components.hello_world_elf import hello_elf


@pytest.fixture(scope="session")
def hello_world_elf() -> bytes:
    return hello_elf()


@pytest.fixture(scope="session")
def firmware_zip() -> bytes:
    assets_dir = os.path.abspath(
        os.path.join(os.path.dirname(__file__), "../components/assets/binwalk_assets")
    )
    asset_path = os.path.join(assets_dir, "firmware.zip")
    with open(asset_path, "rb") as f:
        return f.read()


# Create test server that will be spun up for each test
@pytest.fixture
async def ofrak_server(ofrak, ofrak_context):
    ofrak = ofrak

    ofrak.injector.bind_factory(PJSONSerializationService)

    ofrak.injector.bind_factory(
        AiohttpOFRAKServer,
        ofrak_context=ofrak_context,
        host="127.0.0.1",
        port=8080,
    )
    ofrak_server = await ofrak.injector.get_instance(AiohttpOFRAKServer)
    return ofrak_server


@pytest.fixture
async def ofrak_client(ofrak_server, aiohttp_client):
    return await aiohttp_client(ofrak_server._app)


@pytest.fixture
async def test_resource(ofrak_context, hello_world_elf):
    return await ofrak_context.create_root_resource(hello_world_elf, hello_world_elf, (File,))


def dicts_are_similar(d1, d2, attributes_to_skip=None):
    if attributes_to_skip is None:
        attributes_to_skip = {"id", "data_id"}
    for key, value in d1.items():
        if key in attributes_to_skip:
            continue
        # Necessary to compare the unordered list of tags returned from unpack
        if isinstance(value, list) and set(value) != set(d2[key]):
            return False
        elif value != d2[key]:
            return False
    return True


def join_and_normalize(list_of_strs: List[str]) -> str:
    in_str = "\n".join(list_of_strs)
    return re.sub(r"RuntimeError\(\s*.*\s*\)", "RuntimeError(err)", in_str, flags=re.M)


# Test server methods and top-level functions.
# Does not effect coverage because it runs in a subprocess. Could use in future to test end-to-end.
async def test_server_main(ofrak_client: TestClient, ofrak_context):
    args = {"ofrak_context": ofrak_context, "host": "127.0.0.1", "port": 8080}
    proc = Process(target=start_server, kwargs=args)
    proc.start()
    resp = await ofrak_client.get("/")
    assert resp.status == 200
    proc.join(timeout=5)


async def test_error(ofrak_client: TestClient):
    resp = await ofrak_client.get("/1234/")
    assert resp.status == 500


# Test calls to each of the routes set on the server, this should hit each of the callbacks
async def test_get_index(ofrak_client: TestClient):
    resp = await ofrak_client.get("/")
    assert resp.status == 200
    assert resp.headers["Content-Type"] == "text/html"


async def test_create_root_resource(
    ofrak_client: TestClient, ofrak_server, hello_world_elf, test_resource
):
    resp = await ofrak_client.post(
        "/create_root_resource", params={"name": "hello_world_elf"}, data=hello_world_elf
    )
    assert resp.status == 200
    body = await resp.json()
    assert body["id"] is not None

    serialized_resource = ofrak_server._serialize_resource(test_resource)
    json_result = json.loads(json.dumps(serialized_resource))
    assert body["tags"] == json_result["tags"]


async def test_get_root_resources(
    ofrak_client: TestClient, ofrak_context, ofrak_server, hello_world_elf
):
    create_resp = await ofrak_client.post(
        "/create_root_resource", params={"name": "hello_world_elf"}, data=hello_world_elf
    )
    get_resp = await ofrak_client.get("/get_root_resources")
    assert get_resp.status == 200
    body = await get_resp.json()
    assert body[0]["id"] is not None

    result = await ofrak_context.resource_service.get_root_resources()
    serialized_result = list(map(ofrak_server._serialize_resource_model, result))
    # Need to replace tuples with lists as per proper json structure
    json_result = json.loads(json.dumps(serialized_result))
    assert body[0]["attributes"] == json_result[0]["attributes"]


async def test_get_resource(ofrak_client: TestClient, hello_world_elf):
    create_resp = await ofrak_client.post(
        "/create_root_resource", params={"name": "hello_world_elf"}, data=hello_world_elf
    )
    body = await create_resp.json()
    resp = await ofrak_client.get(f"/{body['id']}/")
    assert resp.status == 200

    # TODO: How test directly? Package up in request and send to ofrak_server?


async def test_get_data(ofrak_client: TestClient, hello_world_elf):
    create_resp = await ofrak_client.post(
        "/create_root_resource", params={"name": "hello_world_elf"}, data=hello_world_elf
    )
    create_body = await create_resp.json()
    resp = await ofrak_client.get(f"/{create_body['id']}/get_data")
    assert resp.status == 200
    resp_body = await resp.read()
    assert resp_body == hello_world_elf


async def test_unpack(ofrak_client: TestClient, hello_world_elf):
    create_resp = await ofrak_client.post(
        "/create_root_resource", params={"name": "hello_world_elf"}, data=hello_world_elf
    )
    create_body = await create_resp.json()
    resp = await ofrak_client.post(f"/{create_body['id']}/unpack")
    assert resp.status == 200
    resp_body = await resp.json()
    assert resp_body["created"] is not None


async def test_get_children(ofrak_client: TestClient, hello_world_elf):
    create_resp = await ofrak_client.post(
        "/create_root_resource", params={"name": "hello_world_elf"}, data=hello_world_elf
    )
    root = await create_resp.json()
    root_id = root["id"]
    await ofrak_client.post(f"/{root_id}/unpack")
    children_resp = await ofrak_client.post(f"/batch/get_children", json=[root_id])
    assert children_resp.status == 200
    children_body = await children_resp.json()
    assert root_id in children_body
    assert len(children_body[root_id]) > 1


async def test_get_data_range(ofrak_client: TestClient, hello_world_elf):
    create_resp = await ofrak_client.post(
        "/create_root_resource", params={"name": "hello_world_elf"}, data=hello_world_elf
    )
    root = await create_resp.json()
    root_id = root["id"]
    await ofrak_client.post(f"/{root_id}/unpack")
    children_resp = await ofrak_client.get(f"/{root_id}/get_child_data_ranges")
    child_ranges = await children_resp.json()
    assert [0, 16] in child_ranges.values()

    batch_range_resp = await ofrak_client.post(
        f"/batch/get_data_range_within_parent", json=list(child_ranges.keys())
    )
    batch_ranges = await batch_range_resp.json()
    assert all(
        batch_ranges[child_id] == child_range for child_id, child_range in child_ranges.items()
    )


# Cannot find manual example to compare against
async def test_get_root(ofrak_client: TestClient, hello_world_elf):
    create_resp = await ofrak_client.post(
        "/create_root_resource", params={"name": "hello_world_elf"}, data=hello_world_elf
    )
    body = await create_resp.json()
    resp = await ofrak_client.get(f"/{body['id']}/get_root")
    assert resp.status == 200


async def test_unpack_recursively(ofrak_client: TestClient, hello_world_elf):
    create_resp = await ofrak_client.post(
        "/create_root_resource", params={"name": "hello_world_elf"}, data=hello_world_elf
    )
    create_body = await create_resp.json()
    resp = await ofrak_client.post(f"/{create_body['id']}/unpack_recursively")
    assert resp.status == 200
    resp_body = await resp.json()
    assert resp_body["created"] is not None


# Cannot find manual example to compare against
async def test_pack(ofrak_client: TestClient, hello_world_elf):
    create_resp = await ofrak_client.post(
        "/create_root_resource", params={"name": "hello_world_elf"}, data=hello_world_elf
    )
    body = await create_resp.json()
    resp = await ofrak_client.post(f"/{body['id']}/pack")
    assert resp.status == 200


# Cannot find manual example to compare against
async def test_pack_recursively(ofrak_client: TestClient, hello_world_elf):
    create_resp = await ofrak_client.post(
        "/create_root_resource", params={"name": "hello_world_elf"}, data=hello_world_elf
    )
    body = await create_resp.json()
    resp = await ofrak_client.post(f"/{body['id']}/pack_recursively")
    assert resp.status == 200


async def test_analyze(ofrak_client: TestClient, hello_world_elf):
    create_resp = await ofrak_client.post(
        "/create_root_resource", params={"name": "hello_world_elf"}, data=hello_world_elf
    )
    create_body = await create_resp.json()
    resp = await ofrak_client.post(f"/{create_body['id']}/analyze")
    assert resp.status == 200
    resp_body = await resp.json()
    assert resp_body is not None


async def test_identify(ofrak_client: TestClient, hello_world_elf):
    create_resp = await ofrak_client.post(
        "/create_root_resource", params={"name": "hello_world_elf"}, data=hello_world_elf
    )
    create_body = await create_resp.json()
    resp = await ofrak_client.post(f"/{create_body['id']}/identify")
    assert resp.status == 200
    resp_body = await resp.json()
    assert resp_body["modified"][0]["id"] == create_body["id"]


async def test_data_summary(ofrak_client: TestClient, ofrak_server, hello_world_elf, test_resource):
    create_resp = await ofrak_client.post(
        "/create_root_resource", params={"name": "hello_world_elf"}, data=hello_world_elf
    )
    create_body = await create_resp.json()
    resp = await ofrak_client.post(f"/{create_body['id']}/data_summary")
    assert resp.status == 200
    resp_body = await resp.json()
    assert resp_body["modified"][0]["id"] == create_body["id"]

    # use ofrak_context to create root resource, then run DataSummaryAnalyzer on it
    result = await test_resource.run(DataSummaryAnalyzer)
    serialized_result = await ofrak_server._serialize_component_result(result)
    # Need to replace tuples with lists as per proper json structure
    json_result = json.loads(json.dumps(serialized_result))
    assert resp_body["modified"][0]["attributes"] == json_result["modified"][0]["attributes"]


async def test_get_parent(ofrak_client: TestClient, hello_world_elf):
    create_resp = await ofrak_client.post(
        "/create_root_resource", params={"name": "hello_world_elf"}, data=hello_world_elf
    )
    create_body = await create_resp.json()
    unpack_resp = await ofrak_client.post(f"/{create_body['id']}/unpack")
    unpack_body = await unpack_resp.json()
    resp = await ofrak_client.get(f"/{unpack_body['created'][0]['id']}/get_parent")
    assert resp.status == 200
    resp_body = await resp.json()
    assert resp_body["id"] == create_body["id"]


async def test_get_ancestors(ofrak_client: TestClient, hello_world_elf):
    create_resp = await ofrak_client.post(
        "/create_root_resource", params={"name": "hello_world_elf"}, data=hello_world_elf
    )
    create_body = await create_resp.json()
    unpack_resp = await ofrak_client.post(f"/{create_body['id']}/unpack")
    unpack_body = await unpack_resp.json()
    resp = await ofrak_client.get(f"/{unpack_body['created'][0]['id']}/get_ancestors")
    assert resp.status == 200
    resp_body = await resp.json()
    assert resp_body[0]["id"] == create_body["id"]


async def test_queue_patch(ofrak_client: TestClient, hello_world_elf):
    create_resp = await ofrak_client.post(
        "/create_root_resource", params={"name": "hello_world_elf"}, data=hello_world_elf
    )
    create_body = await create_resp.json()
    unpack_resp = await ofrak_client.post(f"/{create_body['id']}/unpack")
    resp = await ofrak_client.post(f"/{create_body['id']}/queue_patch", data=hello_world_elf)
    assert resp.status == 200
    resp_body = await resp.json()
    assert resp_body["id"] == create_body["id"]


async def test_create_mapped_child(ofrak_client: TestClient, hello_world_elf):
    create_resp = await ofrak_client.post(
        "/create_root_resource", params={"name": "hello_world_elf"}, data=hello_world_elf
    )
    root = await create_resp.json()
    root_id = root["id"]
    await ofrak_client.post(f"/{root_id}/unpack")
    children_resp = await ofrak_client.post(f"/batch/get_children", json=[root_id])
    children_body = await children_resp.json()
    eldest_child_id = children_body[root_id][0]["id"]

    resp = await ofrak_client.post(f"/{eldest_child_id}/create_mapped_child", json=[0, 1])
    assert resp.status == 200
    resp_body = await resp.json()
    assert resp_body["parent_id"] == eldest_child_id


# find_and_replace doesn't appear to send back any information in the response
async def test_find_and_replace(ofrak_client: TestClient, hello_world_elf):
    create_resp = await ofrak_client.post(
        "/create_root_resource", params={"name": "hello_world_elf"}, data=hello_world_elf
    )
    body = await create_resp.json()
    resp = await ofrak_client.post(
        f"/{body['id']}/find_and_replace",
        json=[
            "ofrak.core.strings.StringFindReplaceConfig",
            {
                "to_find": "hello",
                "replace_with": "Hello",
                "null_terminate": False,
                "allow_overflow": False,
            },
        ],
    )
    assert resp.status == 200


async def test_add_comment(ofrak_server, aiohttp_client, hello_world_elf):
    client = await aiohttp_client(ofrak_server._app)
    create_resp = await client.post(
        "/create_root_resource", params={"name": "test"}, data=hello_world_elf
    )
    create_body = await create_resp.json()
    resp = await client.post(f"/{create_body['id']}/add_comment", json=[[0, 425], "test"])
    assert resp.status == 200
    resp_body = await resp.json()
    assert resp_body["modified"][0]["id"] == create_body["id"]


async def test_delete_comment(ofrak_server, aiohttp_client, hello_world_elf):
    client = await aiohttp_client(ofrak_server._app)
    create_resp = await client.post(
        "/create_root_resource", params={"name": "test"}, data=hello_world_elf
    )
    create_body = await create_resp.json()
    await client.post(f"/{create_body['id']}/add_comment", json=[[0, 425], "test"])
    resp = await client.post(f"/{create_body['id']}/delete_comment", json=[0, 425])
    assert resp.status == 200
    resp_body = await resp.json()
    assert resp_body["modified"][0]["id"] == create_body["id"]


async def test_search_for_vaddr(ofrak_client: TestClient, hello_world_elf):
    create_resp = await ofrak_client.post(
        "/create_root_resource", params={"name": "hello_world_elf"}, data=hello_world_elf
    )
    create_body = await create_resp.json()
    await ofrak_client.post(f"/{create_body['id']}/unpack_recursively")
    resp = await ofrak_client.post(f"/{create_body['id']}/search_for_vaddr", json=[0, None])
    assert resp.status == 200
    resp_body = await resp.json()
    assert resp_body[0] is not None


async def test_get_all_tags(ofrak_client: TestClient):
    resp = await ofrak_client.get(f"/get_all_tags")
    assert resp.status == 200
    resp_body = await resp.json()
    assert "ofrak.core.basic_block.BasicBlock" in resp_body


async def test_add_tag(ofrak_client: TestClient, hello_world_elf):
    create_resp = await ofrak_client.post(
        "/create_root_resource", params={"name": "hello_world_elf"}, data=hello_world_elf
    )
    create_body = await create_resp.json()
    resource_id = create_body["id"]
    resp = await ofrak_client.post(
        f"/{resource_id}/add_tag",
        json="ofrak.core.apk.Apk",
    )
    assert resp.status == 200


async def test_update_script(ofrak_client: TestClient, hello_world_elf):
    create_resp = await ofrak_client.post(
        "/create_root_resource", params={"name": "hello_world_elf"}, data=hello_world_elf
    )
    root = await create_resp.json()
    root_id = root["id"]

    # Perform some actions that should hit add_action, add_variable, and all their subcalls
    await ofrak_client.post(f"/{root_id}/unpack")
    children_resp = await ofrak_client.post(f"/batch/get_children", json=[root_id])
    children_body = await children_resp.json()
    eldest_child_id = children_body[root_id][0]["id"]
    await ofrak_client.post(f"/{eldest_child_id}/analyze")

    # Get final script and compare it
    resp = await ofrak_client.get(
        f"/{root_id}/get_script",
    )
    resp_body = await resp.json()
    expected_list = [
        "from ofrak import *",
        "from ofrak.core import *",
        "",
        "",
        "async def main(ofrak_context: OFRAKContext):",
        "",
        "    root_resource = await ofrak_context.create_root_resource_from_file(",
        '        "hello_world_elf"',
        "    )",
        "",
        "    await root_resource.unpack()",
        "",
        "    elfbasicheader_0x0 = await root_resource.get_only_child(",
        "        r_filter=ResourceFilter(",
        "            tags={ElfBasicHeader},",
        "            attribute_filters=[",
        "                ResourceAttributeValueFilter(attribute=Data.Offset, value=0)",
        "            ],",
        "        )",
        "    )",
        "",
        "    await elfbasicheader_0x0.auto_run(all_analyzers=True)",
        "",
        "",
        'if __name__ == "__main__":',
        "    ofrak = OFRAK()",
        "    if False:",
        "        import ofrak_angr",
        "        import ofrak_capstone",
        "",
        "        ofrak.discover(ofrak_capstone)",
        "        ofrak.discover(ofrak_angr)",
        "",
        "    if False:",
        "        import ofrak_binary_ninja",
        "        import ofrak_capstone",
        "",
        "        ofrak.discover(ofrak_capstone)",
        "        ofrak.discover(ofrak_binary_ninja)",
        "",
        "    if False:",
        "        import ofrak_ghidra",
        "",
        "        ofrak.discover(ofrak_ghidra)",
        "",
        "    ofrak.run(main)",
        "",
    ]

    expected_str = join_and_normalize(expected_list)
    actual_str = join_and_normalize(resp_body)
    assert actual_str == expected_str


async def test_selectable_attr_err(ofrak_client: TestClient, hello_world_elf):
    def get_child_sort_key(child):
        attrs = dict(child.get("attributes"))
        data_attr = attrs.get("ofrak.model.resource_model.Data")
        if data_attr is not None:
            return data_attr[1]["_offset"]
        else:
            return sys.maxsize

    create_resp = await ofrak_client.post(
        "/create_root_resource", params={"name": "hello_world_elf"}, data=hello_world_elf
    )
    root = await create_resp.json()
    root_id = root["id"]

    # Carving the root resource twice will result in 2 children with identical attributes, which
    # leads to a SelectableAttributesError when you attempt to unpack the children
    await ofrak_client.post(f"/{root_id}/create_mapped_child", json=[0, 8181])

    await ofrak_client.post(f"/{root_id}/create_mapped_child", json=[0, 8181])
    children_resp = await ofrak_client.post(f"/batch/get_children", json=[root_id])
    children_body = await children_resp.json()

    child_one = children_body[root_id][0]
    child_two = children_body[root_id][1]
    child_one_res = await ofrak_client.post(f"/{child_one['id']}/unpack")
    child_two_res = await ofrak_client.post(f"/{child_two['id']}/unpack")
    child_one_body = await child_one_res.json()
    child_two_body = await child_two_res.json()
    child_one_resources = child_one_body["created"]
    child_two_resources = child_two_body["created"]
    # Must sort results of unpacking so that comparison works
    child_one_resources.sort(key=get_child_sort_key)
    child_two_resources.sort(key=get_child_sort_key)

    # Verify results of unpacking are the same for both children and are what we expect
    attrs_to_skip = {"id", "data_id", "parent_id", "attributes"}
    assert len(child_one_resources) == len(child_two_resources)
    assert all(
        list(
            map(
                dicts_are_similar,
                child_one_resources,
                child_two_resources,
                itertools.repeat(attrs_to_skip),
            )
        )
    )
    assert all(
        list(
            map(
                dicts_are_similar,
                child_two_resources,
                child_one_resources,
                itertools.repeat(attrs_to_skip),
            )
        )
    )
    assert "ofrak.core.elf.model.ElfBasicHeader" in child_one_resources[0]["tags"]

    # Verify script is as expected
    resp = await ofrak_client.get(
        f"/{root_id}/get_script",
    )
    resp_body = await resp.json()
    expected_list = [
        "from ofrak import *",
        "from ofrak.core import *",
        "",
        "",
        "async def main(ofrak_context: OFRAKContext):",
        "",
        "    root_resource = await ofrak_context.create_root_resource_from_file(",
        '        "hello_world_elf"',
        "    )",
        "",
        "    await root_resource.create_child(",
        "        tags=(GenericBinary,), data_range=Range(0x0, 0x1FF5)",
        "    )",
        "",
        "    await root_resource.create_child(",
        "        tags=(GenericBinary,), data_range=Range(0x0, 0x1FF5)",
        "    )",
        "",
        "    # Resource with parent root_resource is missing, could not find selectable attributes.",
        "    raise RuntimeError(",
        '        "Resource with ID 0x00000002 cannot be uniquely identified by attribute Data.Offset (resource has value 0)."',
        "    )",
        "    root_resource_MISSING_RESOURCE_0 = None",
        "",
        "    await root_resource_MISSING_RESOURCE_0.unpack()",
        "",
        "    # Resource with parent root_resource is missing, could not find selectable attributes.",
        "    raise RuntimeError(",
        '        "Resource with ID 0x00000003 cannot be uniquely identified by attribute Data.Offset (resource has value 0)."',
        "    )",
        "    root_resource_MISSING_RESOURCE_1 = None",
        "",
        "    await root_resource_MISSING_RESOURCE_1.unpack()",
        "",
        "",
        'if __name__ == "__main__":',
        "    ofrak = OFRAK()",
        "    if False:",
        "        import ofrak_angr",
        "        import ofrak_capstone",
        "",
        "        ofrak.discover(ofrak_capstone)",
        "        ofrak.discover(ofrak_angr)",
        "",
        "    if False:",
        "        import ofrak_binary_ninja",
        "        import ofrak_capstone",
        "",
        "        ofrak.discover(ofrak_capstone)",
        "        ofrak.discover(ofrak_binary_ninja)",
        "",
        "    if False:",
        "        import ofrak_ghidra",
        "",
        "        ofrak.discover(ofrak_ghidra)",
        "",
        "    ofrak.run(main)",
        "",
    ]

    expected_str = join_and_normalize(expected_list)
    actual_str = join_and_normalize(resp_body)
    assert actual_str == expected_str


async def test_clear_action_queue(ofrak_client: TestClient, hello_world_elf):
    create_resp = await ofrak_client.post(
        "/create_root_resource", params={"name": "hello_world_elf"}, data=hello_world_elf
    )
    root = await create_resp.json()
    root_id = root["id"]

    # StringFindReplace will fail because replacement string is longer than original
    await ofrak_client.post(
        f"/{root_id}/find_and_replace",
        json=[
            "ofrak.core.strings.StringFindReplaceConfig",
            {
                "to_find": "cat",
                "replace_with": "meow",
                "null_terminate": True,
                "allow_overflow": False,
            },
        ],
    )

    # Force script to update to ensure nothing is missed in the queue
    await ofrak_client.post(f"/{root_id}/unpack")

    # Verify string modify action was dequeued and not in the script
    resp = await ofrak_client.get(
        f"/{root_id}/get_script",
    )
    resp_body = await resp.json()
    expected_list = [
        "from ofrak import *",
        "from ofrak.core import *",
        "",
        "",
        "async def main(ofrak_context: OFRAKContext):",
        "",
        "    root_resource = await ofrak_context.create_root_resource_from_file(",
        '        "hello_world_elf"',
        "    )",
        "",
        "    await root_resource.unpack()",
        "",
        "",
        'if __name__ == "__main__":',
        "    ofrak = OFRAK()",
        "    if False:",
        "        import ofrak_angr",
        "        import ofrak_capstone",
        "",
        "        ofrak.discover(ofrak_capstone)",
        "        ofrak.discover(ofrak_angr)",
        "",
        "    if False:",
        "        import ofrak_binary_ninja",
        "        import ofrak_capstone",
        "",
        "        ofrak.discover(ofrak_capstone)",
        "        ofrak.discover(ofrak_binary_ninja)",
        "",
        "    if False:",
        "        import ofrak_ghidra",
        "",
        "        ofrak.discover(ofrak_ghidra)",
        "",
        "    ofrak.run(main)",
        "",
    ]

<<<<<<< HEAD
    expected_str = join_and_normalize(expected_list)
    actual_str = join_and_normalize(resp_body)
    assert actual_str == expected_str
=======

async def test_add_flush_to_disk_to_script(ofrak_client: TestClient, firmware_zip):
    create_resp = await ofrak_client.post(
        "/create_root_resource", params={"name": "firmware_zip"}, data=firmware_zip
    )
    root = await create_resp.json()
    root_id = root["id"]

    await ofrak_client.post(f"/{root_id}/unpack")
    child_resp = await ofrak_client.post(f"/batch/get_children", json=[root_id])
    child_body = await child_resp.json()
    only_child_id = child_body[root_id][0]["id"]
    await ofrak_client.post(f"/{only_child_id}/unpack")
    grandchildren_resp = await ofrak_client.post(f"/batch/get_children", json=[only_child_id])
    grandchildren_body = await grandchildren_resp.json()
    eldest_grandchild_id = grandchildren_body[only_child_id][0]["id"]
    await ofrak_client.post(
        f"/{eldest_grandchild_id}/add_flush_to_disk_to_script", json="DIR655B1_FW203NAB02.bin"
    )

    resp = await ofrak_client.get(
        f"/{root_id}/get_script",
    )
    resp_body = await resp.json()
    assert resp_body == [
        "from ofrak import *",
        "from ofrak.core import *",
        "",
        "",
        "async def main(ofrak_context: OFRAKContext):",
        "",
        '    root_resource = await ofrak_context.create_root_resource_from_file("firmware_zip")',
        "",
        "    await root_resource.unpack()",
        "",
        "    folder_dir655_revB_FW_203NA = await root_resource.get_only_child(",
        "        r_filter=ResourceFilter(",
        "            tags={Folder},",
        "            attribute_filters=[",
        "                ResourceAttributeValueFilter(",
        "                    attribute=AttributesType[FilesystemEntry].Name,",
        '                    value="dir655_revB_FW_203NA",',
        "                )",
        "            ],",
        "        )",
        "    )",
        "",
        "    await folder_dir655_revB_FW_203NA.unpack()",
        "",
        "    file_DIR655B1_FW203NAB02_bin = await folder_dir655_revB_FW_203NA.get_only_child(",
        "        r_filter=ResourceFilter(",
        "            tags={File},",
        "            attribute_filters=[",
        "                ResourceAttributeValueFilter(",
        "                    attribute=AttributesType[FilesystemEntry].Name,",
        '                    value="DIR655B1_FW203NAB02.bin",',
        "                )",
        "            ],",
        "        )",
        "    )",
        "",
        '    await file_DIR655B1_FW203NAB02_bin.flush_to_disk("DIR655B1_FW203NAB02.bin")',
        "",
        "",
        'if __name__ == "__main__":',
        "    ofrak = OFRAK()",
        "    if False:",
        "        import ofrak_angr",
        "        import ofrak_capstone",
        "",
        "        ofrak.discover(ofrak_capstone)",
        "        ofrak.discover(ofrak_angr)",
        "",
        "    if False:",
        "        import ofrak_binary_ninja",
        "        import ofrak_capstone",
        "",
        "        ofrak.discover(ofrak_capstone)",
        "        ofrak.discover(ofrak_binary_ninja)",
        "",
        "    if False:",
        "        import ofrak_ghidra",
        "",
        "        ofrak.discover(ofrak_ghidra)",
        "",
        "    ofrak.run(main)",
        "",
    ]
>>>>>>> 7753ac68
<|MERGE_RESOLUTION|>--- conflicted
+++ resolved
@@ -690,11 +690,10 @@
         "",
     ]
 
-<<<<<<< HEAD
     expected_str = join_and_normalize(expected_list)
     actual_str = join_and_normalize(resp_body)
     assert actual_str == expected_str
-=======
+
 
 async def test_add_flush_to_disk_to_script(ofrak_client: TestClient, firmware_zip):
     create_resp = await ofrak_client.post(
@@ -782,5 +781,4 @@
         "",
         "    ofrak.run(main)",
         "",
-    ]
->>>>>>> 7753ac68
+    ]