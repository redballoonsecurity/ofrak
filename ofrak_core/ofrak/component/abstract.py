import asyncio
import dataclasses
import inspect
import logging
import subprocess
from abc import ABC, abstractmethod
from typing import (
    Dict,
    Iterable,
    List,
    Optional,
    Callable,
    Any,
    cast,
    Tuple,
)

from ofrak.component.interface import ComponentInterface
from ofrak.model.component_model import (
    ComponentContext,
    CC,
    ComponentRunResult,
    ComponentConfig,
    ComponentExternalTool,
)
from ofrak.model.data_model import DataPatchesResult
from ofrak.model.job_model import (
    JobRunContext,
)
from ofrak.model.resource_model import (
    ResourceContext,
    MutableResourceModel,
)
from ofrak.model.viewable_tag_model import ResourceViewContext
from ofrak.resource import Resource, ResourceFactory
from ofrak.service.data_service_i import DataServiceInterface
from ofrak.service.dependency_handler import DependencyHandlerFactory
from ofrak.service.resource_service_i import ResourceServiceInterface
from ofrak_type.error import NotFoundError

LOGGER = logging.getLogger(__name__)


class AbstractComponent(ComponentInterface[CC], ABC):
    def __init__(
        self,
        resource_factory: ResourceFactory,
        data_service: DataServiceInterface,
        resource_service: ResourceServiceInterface,
    ):
        self._resource_factory = resource_factory
        self._data_service = data_service
        self._resource_service = resource_service
        self._dependency_handler_factory = DependencyHandlerFactory()
        self._default_config = self.get_default_config()

    @classmethod
    def get_id(cls) -> bytes:
        return cls.id if cls.id is not None else cls.__name__.encode()

    # By default, assume component has no external dependencies
    external_dependencies: Tuple[ComponentExternalTool, ...] = ()

    async def run(
        self,
        job_id: bytes,
        resource_id: bytes,
        job_context: JobRunContext,
        resource_context: ResourceContext,
        resource_view_context: ResourceViewContext,
        config: CC,
    ) -> ComponentRunResult:
        """

        :param job_id:
        :param resource_id:
        :param job_context:
        :param resource_context:
        :param resource_view_context:
        :param config:
        :return: The IDs of all resources modified by this component
        """
        component_context = ComponentContext(self.get_id(), self.get_version())
        resource = await self._resource_factory.create(
            job_id,
            resource_id,
            resource_context,
            resource_view_context,
            component_context,
            job_context,
        )
<<<<<<< HEAD
        if config is None:
            config = self.get_default_config()
        try:
            await self._run(resource, config)
        except FileNotFoundError as e:
            # Check if the problem was that one of the dependencies is missing
            missing_file = e.filename
            for dep in self.external_dependencies:
                if dep.tool == missing_file:
                    raise ComponentMissingDependencyError(self, dep)
            raise
=======
        if config is None and self._default_config is not None:
            config = dataclasses.replace(self._default_config)
        await self._run(resource, config)
>>>>>>> e3f8c28a
        deleted_resource_models: List[MutableResourceModel] = list()

        for deleted_r_id in component_context.resources_deleted:
            mutable_resource_model = resource_context.resource_models.get(deleted_r_id)
            if mutable_resource_model:
                deleted_resource_models.append(mutable_resource_model)
            else:
                raise NotFoundError(
                    f"The resource {deleted_r_id.hex()} was deleted but not in "
                    f"the resource context"
                )

        # Save deleted resource so they won't interfere with patches
        # This is where deleted resources are actually deleted from their respective databases
        await self._save_resources(
            job_id,
            deleted_resource_models,
            resource_context,
            resource_view_context,
            job_context,
            component_context,
        )

        dependency_handler = self._dependency_handler_factory.create(
            self._resource_service,
            self._data_service,
            component_context,
            resource_context,
        )
        patch_results = await self.apply_all_patches(component_context)
        await dependency_handler.handle_post_patch_dependencies(patch_results)
        dependency_handler.create_component_dependencies(self.get_id(), self.get_version())
        dependency_handler.create_resource_dependencies(self.get_id())

        # Get modified resources
        modified_resource_models: Dict[bytes, MutableResourceModel] = dict()
        modified_resource_ids = component_context.get_modified_resource_ids()
        for modified_r_id in modified_resource_ids:
            mutable_resource_model = resource_context.resource_models.get(modified_r_id)
            if mutable_resource_model:
                modified_resource_models[modified_r_id] = mutable_resource_model
            else:
                raise NotFoundError(
                    f"The resource {modified_r_id.hex()} was modified but not in "
                    f"the resource context"
                )

        # Save modified resources
        await self._save_resources(
            job_id,
            modified_resource_models.values(),
            resource_context,
            resource_view_context,
            job_context,
            component_context,
        )

        component_result = ComponentRunResult(
            {self.get_id()},
            modified_resource_ids,
            component_context.resources_deleted,
            component_context.resources_created,
        )
        return component_result

    @abstractmethod
    async def _run(self, resource: Resource, config: CC):
        raise NotImplementedError()

    async def _save_resources(
        self,
        job_id: bytes,
        mutable_resource_models: Iterable[MutableResourceModel],
        resource_context: ResourceContext,
        resource_view_context: ResourceViewContext,
        job_context: Optional[JobRunContext],
        component_context: ComponentContext,
    ):
        locator_tasks = list()
        for mutable_resource_model in mutable_resource_models:
            locator_tasks.append(
                self._resource_factory.create(
                    job_id,
                    mutable_resource_model.id,
                    resource_context,
                    resource_view_context,
                    component_context,
                    job_context,
                )
            )
        resources = await asyncio.gather(*locator_tasks)
        for resource in resources:
            await resource.save()

    @staticmethod
    def _get_default_config_from_method(
        component_method: Callable[[Any, Resource, CC], Any]
    ) -> Optional[CC]:
        run_signature = inspect.signature(component_method)
        config_arg_type = run_signature.parameters["config"]
        default_arg: CC = config_arg_type.default

        if isinstance(default_arg, ComponentConfig):
            try:
                return cast(CC, default_arg)
            except TypeError as e:
                raise TypeError(
                    f"ComponentConfig subclass {type(default_arg)} is not a dataclass! This is "
                    f"required in order to copy the default config to ensure the default is "
                    f"non-mutable."
                ) from e
        elif default_arg is not None and default_arg is not config_arg_type.empty:
            raise TypeError(
                f"Default config {default_arg} must be either an instance of ComponentConfig, "
                f"None, or left empty!"
            )
        else:
            return None

    async def apply_all_patches(
        self, component_context: ComponentContext
    ) -> List[DataPatchesResult]:
        # Build a list of patches, making sure that there is at most one patch that causes a resize
        patches = []
        for resource_id, tracker in component_context.modification_trackers.items():
            patches.extend(tracker.data_patches)
            tracker.data_patches.clear()
        if len(patches) > 0:
            return await self._data_service.apply_patches(patches)
        else:
            return []

    def get_version(self) -> int:
        return 1

    def _log_component_has_run_warning(self, resource: Resource):
        LOGGER.warning(
            f"{self.get_id().decode()} has already been run on resource {resource.get_id().hex()}"
        )


class ComponentMissingDependencyError(RuntimeError):
    def __init__(
        self,
        component: ComponentInterface,
        dependency: ComponentExternalTool,
    ):
        self.component = component
        self.dependency = dependency
        errstring = f"Missing {dependency.tool} tool needed for {type(component).__name__}!"
        if dependency.apt_package:
            errstring += f"\n\tapt installation: apt install {dependency.brew_package}"
        if dependency.brew_package:
            errstring += f"\n\tbrew installation: brew install {dependency.brew_package}"
        errstring += f"\n\tSee {dependency.tool_homepage} for more info and installation help."

        super().__init__(errstring)


class ComponentSubprocessError(RuntimeError):
    def __init__(self, error: subprocess.CalledProcessError):
        errstring = (
            f"Command '{error.cmd}' returned non-zero exit status {error.returncode}.\n"
            f"Stderr: {error.stderr}.\n"
            f"Stdout: {error.stdout}."
        )
        super().__init__(errstring)
        self.cmd = error.cmd
        self.cmd_retcode = error.returncode
        self.cmd_stdout = error.stdout
        self.cmd_stderr = error.stderr<|MERGE_RESOLUTION|>--- conflicted
+++ resolved
@@ -89,9 +89,8 @@
             component_context,
             job_context,
         )
-<<<<<<< HEAD
-        if config is None:
-            config = self.get_default_config()
+        if config is None and self._default_config is not None:
+            config = dataclasses.replace(self._default_config)
         try:
             await self._run(resource, config)
         except FileNotFoundError as e:
@@ -101,11 +100,6 @@
                 if dep.tool == missing_file:
                     raise ComponentMissingDependencyError(self, dep)
             raise
-=======
-        if config is None and self._default_config is not None:
-            config = dataclasses.replace(self._default_config)
-        await self._run(resource, config)
->>>>>>> e3f8c28a
         deleted_resource_models: List[MutableResourceModel] = list()
 
         for deleted_r_id in component_context.resources_deleted:
