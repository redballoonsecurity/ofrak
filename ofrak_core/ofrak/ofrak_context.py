import asyncio
import logging
import os
import time
from types import ModuleType
from typing import Type, Any, Awaitable, Callable, List, Iterable

from synthol.injector import DependencyInjector

from ofrak.component.interface import ComponentInterface
from ofrak.core.binary import GenericBinary
from ofrak.core.filesystem import File
from ofrak.model.component_model import ClientComponentContext
from ofrak.model.resource_model import ResourceModel, ClientResourceContextFactory
from ofrak.model.tag_model import ResourceTag
from ofrak.model.viewable_tag_model import ResourceViewContext
from ofrak.resource import Resource, ResourceFactory
from ofrak.service.abstract_ofrak_service import AbstractOfrakService
from ofrak.service.component_locator_i import ComponentLocatorInterface
from ofrak.service.data_service_i import DataServiceInterface
from ofrak.service.id_service_i import IDServiceInterface
from ofrak.service.job_service_i import JobServiceInterface
from ofrak.service.resource_service_i import ResourceServiceInterface

LOGGER = logging.getLogger("ofrak")


class OFRAKContext:
    def __init__(
        self,
        injector: DependencyInjector,
        resource_factory: ResourceFactory,
        component_locator: ComponentLocatorInterface,
        id_service: IDServiceInterface,
        data_service: DataServiceInterface,
        resource_service: ResourceServiceInterface,
        job_service: JobServiceInterface,
        all_ofrak_services: List[AbstractOfrakService],
    ):
        self.injector = injector
        self.resource_factory = resource_factory
        self.component_locator = component_locator
        self.id_service = id_service
        self.data_service = data_service
        self.resource_service = resource_service
        self.job_service = job_service
        self._all_ofrak_services = all_ofrak_services
        self._resource_context_factory = ClientResourceContextFactory()

    async def create_root_resource(
        self, name: str, data: bytes, tags: Iterable[ResourceTag] = (GenericBinary,)
    ) -> Resource:
        job_id = self.id_service.generate_id()
        resource_id = self.id_service.generate_id()
        data_id = resource_id

        await self.job_service.create_job(job_id, name)
        await self.data_service.create_root(data_id, data)
        resource_model = await self.resource_service.create(
            ResourceModel.create(resource_id, data_id, tags=tags)
        )
        root_resource = await self.resource_factory.create(
            job_id,
            resource_model.id,
            self._resource_context_factory.create(),
            ResourceViewContext(),
            ClientComponentContext(),
        )
        return root_resource

    async def create_root_resource_from_file(self, file_path: str) -> Resource:
        full_file_path = os.path.abspath(file_path)
        with open(full_file_path, "rb") as f:
            return await self.create_root_resource(
                os.path.basename(full_file_path), f.read(), (File,)
            )

    async def start_context(self):
        await asyncio.gather(*(service.run() for service in self._all_ofrak_services))

    async def shutdown_context(self):
        await asyncio.gather(*(service.shutdown() for service in self._all_ofrak_services))
        logging.shutdown()


class OFRAK:
    def __init__(
        self,
        logging_level: int = logging.WARNING,
        exclude_components_missing_dependencies: bool = False,
    ):
        """
        Set up the OFRAK environment that a script will use.

        :param logging_level: Logging level of OFRAK instance (logging.DEBUG, logging.WARNING, etc.)
        :param exclude_components_missing_dependencies: When initializing OFRAK, check each component's dependency and do
        not use any components missing some dependencies
        """
        logging.basicConfig(level=logging_level, format="[%(filename)15s:%(lineno)5s] %(message)s")
        logging.getLogger().addHandler(logging.FileHandler("/tmp/ofrak.log"))
        logging.getLogger().setLevel(logging_level)
        self.injector = DependencyInjector()
        self._discovered_modules: List[ModuleType] = []
        self._exclude_components_missing_dependencies = exclude_components_missing_dependencies

    def discover(
        self,
        module: ModuleType,
        blacklisted_interfaces: Iterable[Type] = (),
        blacklisted_modules: Iterable[Any] = (),
    ):
        self.injector.discover(module, blacklisted_interfaces, blacklisted_modules)
        self._discovered_modules.append(module)

    def set_id_service(self, service: IDServiceInterface):
        self.injector.bind_instance(service)

    async def create_ofrak_context(self) -> OFRAKContext:
        """
        Create the OFRAKContext and start all its services.
        """
        self._setup()
        component_locator = await self.injector.get_instance(ComponentLocatorInterface)

        resource_factory = await self.injector.get_instance(ResourceFactory)
        components = await self._get_discovered_components()
        component_locator.add_components(components, self._discovered_modules)

        id_service = await self.injector.get_instance(IDServiceInterface)
        data_service = await self.injector.get_instance(DataServiceInterface)
        resource_service = await self.injector.get_instance(ResourceServiceInterface)
        job_service = await self.injector.get_instance(JobServiceInterface)
        all_services = await self.injector.get_instance(List[AbstractOfrakService])

        ofrak_context = OFRAKContext(
            self.injector,
            resource_factory,
            component_locator,
            id_service,
            data_service,
            resource_service,
            job_service,
            all_services,
        )
        await ofrak_context.start_context()
        return ofrak_context

    # TODO: Typehints here do not properly accept functions with variable args
    async def run_async(self, func: Callable[["OFRAKContext", Any], Awaitable[None]], *args):
        ofrak_context = await self.create_ofrak_context()
        start = time.time()
        try:
            await func(ofrak_context, *args)
        finally:
            await ofrak_context.shutdown_context()
            print(f"It took {time.time() - start:.3f} seconds to run the OFRAK script")

    # TODO: Typehints here do not properly accept functions with variable args
    def run(self, func: Callable[["OFRAKContext", Any], Awaitable[None]], *args):
        asyncio.get_event_loop().run_until_complete(self.run_async(func, *args))

    def _setup(self):
        """Discover common OFRAK services and components."""
        import ofrak

<<<<<<< HEAD
        self.discover(ofrak)
=======
        try:
            import ofrak_components

            self.discover(ofrak_components)
        except ModuleNotFoundError:
            pass

        self.discover(ofrak)

    async def _get_discovered_components(self) -> List[ComponentInterface]:
        all_discovered_components = await self.injector.get_instance(List[ComponentInterface])
        if not self._exclude_components_missing_dependencies:
            return all_discovered_components
        LOGGER.debug(
            "`exclude_components_missing_dependencies` set True; checking each discovered component's dependencies are "
            "installed"
        )
        components_missing_deps = []
        audited_components = []
        for component in all_discovered_components:
            if all(dep.is_tool_installed() for dep in component.external_dependencies):
                audited_components.append(component)
            else:
                components_missing_deps.append(component)

        LOGGER.warning(
            f"Skipped registering the following components due to missing dependencies: "
            f"{', '.join(type(c).__name__ for c in components_missing_deps)}. Run `python3 -m "
            f"ofrak deps --missing-only` for more details."
        )

        return audited_components
>>>>>>> 49500cd5
<|MERGE_RESOLUTION|>--- conflicted
+++ resolved
@@ -163,16 +163,6 @@
         """Discover common OFRAK services and components."""
         import ofrak
 
-<<<<<<< HEAD
-        self.discover(ofrak)
-=======
-        try:
-            import ofrak_components
-
-            self.discover(ofrak_components)
-        except ModuleNotFoundError:
-            pass
-
         self.discover(ofrak)
 
     async def _get_discovered_components(self) -> List[ComponentInterface]:
@@ -197,5 +187,4 @@
             f"ofrak deps --missing-only` for more details."
         )
 
-        return audited_components
->>>>>>> 49500cd5
+        return audited_components