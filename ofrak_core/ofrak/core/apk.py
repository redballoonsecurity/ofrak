--- conflicted
+++ resolved
@@ -2,12 +2,8 @@
 import os
 import pathlib
 import sys
-<<<<<<< HEAD
-import tempfile
-=======
 import tempfile312 as tempfile
 from subprocess import CalledProcessError
->>>>>>> 3f94e44a
 from dataclasses import dataclass
 from subprocess import CalledProcessError
 
@@ -222,14 +218,11 @@
     external_dependencies = (UNZIP_TOOL,)
 
     async def identify(self, resource: Resource, config=None) -> None:
-<<<<<<< HEAD
-        with tempfile.NamedTemporaryFile(suffix=".zip") as temp_file:
-            temp_file.write(await resource.get_data())
-            temp_file.flush()
+        async with resource.temp_to_disk(suffix=".zip") as temp_path:
             unzip_cmd = [
                 "unzip",
                 "-l",
-                temp_file.name,
+                temp_path,
             ]
             unzip_proc = await asyncio.create_subprocess_exec(
                 *unzip_cmd,
@@ -239,27 +232,6 @@
             stdout, stderr = await unzip_proc.communicate()
             if unzip_proc.returncode:
                 raise CalledProcessError(returncode=unzip_proc.returncode, cmd=unzip_cmd)
-=======
-        await resource.run(MagicMimeIdentifier)
-        magic = resource.get_attributes(Magic)
-        if magic.mime == "application/vnd.android.package-archive":
-            resource.add_tag(Apk)
-        elif magic is not None and magic.mime in ["application/java-archive", "application/zip"]:
-            async with resource.temp_to_disk(suffix=".zip") as temp_path:
-                unzip_cmd = [
-                    "unzip",
-                    "-l",
-                    temp_path,
-                ]
-                unzip_proc = await asyncio.create_subprocess_exec(
-                    *unzip_cmd,
-                    stdout=asyncio.subprocess.PIPE,
-                    stderr=asyncio.subprocess.PIPE,
-                )
-                stdout, stderr = await unzip_proc.communicate()
-                if unzip_proc.returncode:
-                    raise CalledProcessError(returncode=unzip_proc.returncode, cmd=unzip_cmd)
->>>>>>> 3f94e44a
 
             if b"androidmanifest.xml" in stdout.lower():
                 resource.add_tag(Apk)