--- conflicted
+++ resolved
@@ -1,4 +1,4 @@
-import asyncio
+import subprocess
 from dataclasses import dataclass
 from typing import Optional
 from subprocess import CalledProcessError
@@ -40,43 +40,13 @@
     children = (GenericBinary,)
     external_dependencies = (ZSTD,)
 
-<<<<<<< HEAD
     def unpack(self, resource: Resource, config: ComponentConfig = None) -> None:
-        with tempfile.NamedTemporaryFile(suffix=".zstd") as compressed_file:
-            compressed_file.write(resource.get_data())
-            compressed_file.flush()
-            output_filename = tempfile.mktemp()
-
-            cmd = [
-                "zstd",
-                "-d",
-                "-k",
-                compressed_file.name,
-                "-o",
-                output_filename,
-            ]
-            proc = asyncio.create_subprocess_exec(
-                *cmd,
-            )
-            returncode = proc.wait()
-            if proc.returncode:
-                raise CalledProcessError(returncode=returncode, cmd=cmd)
-            with open(output_filename, "rb") as f:
-                result = f.read()
-
-            resource.create_child(tags=(GenericBinary,), data=result)
-=======
-    async def unpack(self, resource: Resource, config: ComponentConfig = None) -> None:
         cmd = ["zstd", "-d", "-k"]
-        proc = await asyncio.create_subprocess_exec(
-            *cmd, stdin=asyncio.subprocess.PIPE, stdout=asyncio.subprocess.PIPE
-        )
-        result, _ = await proc.communicate(await resource.get_data())
+        proc = subprocess.run(cmd, input=resource.get_data(), capture_output=True)
         if proc.returncode:
             raise CalledProcessError(returncode=proc.returncode, cmd=cmd)
 
-        await resource.create_child(tags=(GenericBinary,), data=result)
->>>>>>> 8af61457
+        resource.create_child(tags=(GenericBinary,), data=proc.stdout)
 
 
 class ZstdPacker(Packer[ZstdPackerConfig]):
@@ -94,43 +64,20 @@
         child_file = zstd_view.get_child()
         uncompressed_data = child_file.resource.get_data()
 
-<<<<<<< HEAD
-        with tempfile.NamedTemporaryFile() as uncompressed_file:
-            uncompressed_file.write(uncompressed_data)
-            uncompressed_file.flush()
-            output_filename = tempfile.mktemp()
-
-            command = ["zstd", "-T0", f"-{config.compression_level}"]
-            if config.compression_level > 19:
-                command.append("--ultra")
-            command.extend([uncompressed_file.name, "-o", output_filename])
-            proc = asyncio.create_subprocess_exec(
-                *command,
-            )
-            returncode = proc.wait()
-            if proc.returncode:
-                raise CalledProcessError(returncode=returncode, cmd=command)
-            with open(output_filename, "rb") as f:
-                result = f.read()
-
-            compressed_data = result
-            original_size = zstd_view.resource.get_data_length()
-            resource.queue_patch(Range(0, original_size), compressed_data)
-=======
         command = ["zstd", "-T0", f"-{config.compression_level}"]
         if config.compression_level > 19:
             command.append("--ultra")
-        proc = await asyncio.create_subprocess_exec(
-            *command, stdin=asyncio.subprocess.PIPE, stdout=asyncio.subprocess.PIPE
+        proc = subprocess.run(
+            command,
+            input=uncompressed_data,
+            capture_output=True,
         )
-        result, _ = await proc.communicate(uncompressed_data)
         if proc.returncode:
             raise CalledProcessError(returncode=proc.returncode, cmd=command)
 
-        compressed_data = result
-        original_size = await zstd_view.resource.get_data_length()
+        compressed_data = proc.stdout
+        original_size = zstd_view.resource.get_data_length()
         resource.queue_patch(Range(0, original_size), compressed_data)
->>>>>>> 8af61457
 
 
 MagicMimeIdentifier.register(ZstdData, "application/x-zstd")
