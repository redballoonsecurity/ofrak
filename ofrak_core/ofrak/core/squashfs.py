import asyncio
import logging
<<<<<<< HEAD
import subprocess
import tempfile
=======
import tempfile312 as tempfile
>>>>>>> 8af61457
from dataclasses import dataclass
from subprocess import CalledProcessError

from ofrak.component.packer import Packer
from ofrak.component.unpacker import Unpacker
from ofrak.resource import Resource
from ofrak.core.filesystem import File, Folder, FilesystemRoot, SpecialFileType

from ofrak.core.magic import MagicMimeIdentifier, MagicDescriptionIdentifier

from ofrak.core.binary import GenericBinary
from ofrak.model.component_model import ComponentExternalTool
from ofrak_type.range import Range

LOGGER = logging.getLogger(__name__)

MKSQUASHFS = ComponentExternalTool(
    "mksquashfs", "https://github.com/plougher/squashfs-tools", "-help"
)


class _UnsquashfsV45Tool(ComponentExternalTool):
    def __init__(self):
        super().__init__("unsquashfs", "https://github.com/plougher/squashfs-tools", "")

    def is_tool_installed(self) -> bool:
        try:
            cmd = ["unsquashfs", "-help"]
            result = subprocess.run(cmd, capture_output=True)
        except FileNotFoundError:
            return False

        if 0 != result.returncode:
            return False

        if b"-no-exit" not in result.stdout:
            # Version 4.5+ has the required -no-exit option
            return False

        return True


UNSQUASHFS = _UnsquashfsV45Tool()


@dataclass
class SquashfsFilesystem(GenericBinary, FilesystemRoot):
    """
    Filesystem stored in a squashfs format.
    """


class SquashfsUnpacker(Unpacker[None]):
    """Unpack a SquashFS filesystem."""

    targets = (SquashfsFilesystem,)
    children = (File, Folder, SpecialFileType)
    external_dependencies = (UNSQUASHFS,)

<<<<<<< HEAD
    def unpack(self, resource: Resource, config=None):
        with tempfile.NamedTemporaryFile() as temp_file:
            resource_data = resource.get_data()
            temp_file.write(resource_data)
            temp_file.flush()

=======
    async def unpack(self, resource: Resource, config=None):
        async with resource.temp_to_disk() as temp_path:
>>>>>>> 8af61457
            with tempfile.TemporaryDirectory() as temp_flush_dir:
                cmd = [
                    "unsquashfs",
                    "-no-exit-code",
                    "-force",
                    "-dest",
                    temp_flush_dir,
                    temp_path,
                ]
                proc = asyncio.create_subprocess_exec(
                    *cmd,
                )
                returncode = proc.wait()
                if proc.returncode:
                    raise CalledProcessError(returncode=returncode, cmd=cmd)

                squashfs_view = resource.view_as(SquashfsFilesystem)
                squashfs_view.initialize_from_disk(temp_flush_dir)


class SquashfsPacker(Packer[None]):
    """
    Pack files into a compressed squashfs filesystem.
    """

    targets = (SquashfsFilesystem,)
    external_dependencies = (MKSQUASHFS,)

<<<<<<< HEAD
    def pack(self, resource: Resource, config=None):
        squashfs_view: SquashfsFilesystem = resource.view_as(SquashfsFilesystem)
        temp_flush_dir = squashfs_view.flush_to_disk()
        with tempfile.NamedTemporaryFile(suffix=".sqsh", mode="rb") as temp:
=======
    async def pack(self, resource: Resource, config=None):
        squashfs_view: SquashfsFilesystem = await resource.view_as(SquashfsFilesystem)
        temp_flush_dir = await squashfs_view.flush_to_disk()
        with tempfile.NamedTemporaryFile(suffix=".sqsh", mode="rb", delete_on_close=False) as temp:
            temp.close()
>>>>>>> 8af61457
            cmd = [
                "mksquashfs",
                temp_flush_dir,
                temp.name,
                "-noappend",
            ]
            proc = asyncio.create_subprocess_exec(
                *cmd,
            )
            returncode = proc.wait()
            if proc.returncode:
                raise CalledProcessError(returncode=returncode, cmd=cmd)
            with open(temp.name, "rb") as new_fh:
                new_data = new_fh.read()
            # Passing in the original range effectively replaces the original data with the new data
            resource.queue_patch(Range(0, resource.get_data_length()), new_data)


MagicMimeIdentifier.register(SquashfsFilesystem, "application/filesystem+sqsh")
MagicDescriptionIdentifier.register(
    SquashfsFilesystem, lambda s: s.startswith("Squashfs filesystem")
)<|MERGE_RESOLUTION|>--- conflicted
+++ resolved
@@ -1,11 +1,6 @@
-import asyncio
 import logging
-<<<<<<< HEAD
 import subprocess
-import tempfile
-=======
 import tempfile312 as tempfile
->>>>>>> 8af61457
 from dataclasses import dataclass
 from subprocess import CalledProcessError
 
@@ -65,17 +60,8 @@
     children = (File, Folder, SpecialFileType)
     external_dependencies = (UNSQUASHFS,)
 
-<<<<<<< HEAD
     def unpack(self, resource: Resource, config=None):
-        with tempfile.NamedTemporaryFile() as temp_file:
-            resource_data = resource.get_data()
-            temp_file.write(resource_data)
-            temp_file.flush()
-
-=======
-    async def unpack(self, resource: Resource, config=None):
-        async with resource.temp_to_disk() as temp_path:
->>>>>>> 8af61457
+        with resource.temp_to_disk() as temp_path:
             with tempfile.TemporaryDirectory() as temp_flush_dir:
                 cmd = [
                     "unsquashfs",
@@ -85,10 +71,9 @@
                     temp_flush_dir,
                     temp_path,
                 ]
-                proc = asyncio.create_subprocess_exec(
-                    *cmd,
+                proc = subprocess.run(
+                    cmd,
                 )
-                returncode = proc.wait()
                 if proc.returncode:
                     raise CalledProcessError(returncode=returncode, cmd=cmd)
 
@@ -104,30 +89,22 @@
     targets = (SquashfsFilesystem,)
     external_dependencies = (MKSQUASHFS,)
 
-<<<<<<< HEAD
     def pack(self, resource: Resource, config=None):
         squashfs_view: SquashfsFilesystem = resource.view_as(SquashfsFilesystem)
         temp_flush_dir = squashfs_view.flush_to_disk()
-        with tempfile.NamedTemporaryFile(suffix=".sqsh", mode="rb") as temp:
-=======
-    async def pack(self, resource: Resource, config=None):
-        squashfs_view: SquashfsFilesystem = await resource.view_as(SquashfsFilesystem)
-        temp_flush_dir = await squashfs_view.flush_to_disk()
         with tempfile.NamedTemporaryFile(suffix=".sqsh", mode="rb", delete_on_close=False) as temp:
             temp.close()
->>>>>>> 8af61457
             cmd = [
                 "mksquashfs",
                 temp_flush_dir,
                 temp.name,
                 "-noappend",
             ]
-            proc = asyncio.create_subprocess_exec(
-                *cmd,
+            proc = subprocess.run(
+                cmd,
             )
-            returncode = proc.wait()
             if proc.returncode:
-                raise CalledProcessError(returncode=returncode, cmd=cmd)
+                raise CalledProcessError(returncode=proc.returncode, cmd=cmd)
             with open(temp.name, "rb") as new_fh:
                 new_data = new_fh.read()
             # Passing in the original range effectively replaces the original data with the new data
