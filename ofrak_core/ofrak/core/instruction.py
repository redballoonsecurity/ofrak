--- conflicted
+++ resolved
@@ -176,11 +176,7 @@
             len(asm) == resource_memory_region.size
         ), "The modified instruction length does not match the original instruction length"
 
-<<<<<<< HEAD
-        new_attributes = Instruction.attributes_type(
-=======
         new_attributes = Instruction.attributes_type(  # type: ignore
->>>>>>> 38e12c39
             disassembly=modified_assembly,
             mnemonic=config.mnemonic,
             operands=config.operands,
