--- conflicted
+++ resolved
@@ -1,8 +1,3 @@
-<<<<<<< HEAD
-import tempfile
-=======
-import asyncio
->>>>>>> 8af61457
 from concurrent.futures.process import ProcessPoolExecutor
 from dataclasses import dataclass
 from typing import Dict
@@ -65,23 +60,10 @@
     def analyze(self, resource: Resource, config=None) -> BinwalkAttributes:
         if not BINWALK_INSTALLED:
             raise ComponentMissingDependencyError(self, BINWALK_TOOL)
-<<<<<<< HEAD
-        with tempfile.NamedTemporaryFile() as temp_file:
-            data = resource.get_data()
-            temp_file.write(data)
-            temp_file.flush()
-
+        with resource.temp_to_disk() as temp_path:
             # Should errors be handled the way they are in the `DataSummaryAnalyzer`? Likely to be
             # overkill here.
-            offsets = _run_binwalk_on_file(temp_file.name)
-=======
-        async with resource.temp_to_disk() as temp_path:
-            # Should errors be handled the way they are in the `DataSummaryAnalyzer`? Likely to be
-            # overkill here.
-            offsets = await asyncio.get_running_loop().run_in_executor(
-                self.pool, _run_binwalk_on_file, temp_path
-            )
->>>>>>> 8af61457
+            offsets = _run_binwalk_on_file(temp_path)
         return BinwalkAttributes(offsets)
 
 
