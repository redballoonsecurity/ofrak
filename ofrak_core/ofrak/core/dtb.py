"""
Device Tree Blob (or Flattened Device Tree) OFRAK Utilities
For more information see: https://devicetree-specification.readthedocs.io/en/stable/flattened-format.html
"""

import posixpath
import struct
from dataclasses import dataclass
from enum import Enum
from typing import Union, List, Tuple

import fdt

from ofrak.component.analyzer import Analyzer
from ofrak.component.packer import Packer
from ofrak.component.unpacker import Unpacker
from ofrak.model.viewable_tag_model import AttributesType
from ofrak.resource import Resource
from ofrak.service.resource_service_i import ResourceFilter, ResourceSort
from ofrak.core import GenericBinary
from ofrak.core.magic import (
    MagicMimePattern,
    MagicDescriptionPattern,
    RawMagicPattern,
)
from ofrak.model.component_model import ComponentConfig
from ofrak.model.resource_model import index
from ofrak_type.range import Range

DTB_MAGIC_SIGNATURE: int = 0xD00DFEED
DTB_MAGIC_BYTES = struct.pack(">I", DTB_MAGIC_SIGNATURE)


@dataclass
class DtbNode(GenericBinary):
    """
    Device Tree Node
    """

    name: str

    @index
    def DtbNodeName(self) -> str:
        return self.name

    @classmethod
    def caption(cls, attributes) -> str:
        try:
            dtb_attributes = attributes[AttributesType[DtbNode]]
        except KeyError:
            return super().caption(attributes)
        return f"{cls.__name__}: {dtb_attributes.name}"

    def get_path(self) -> str:
        """
        Get the path of a DtbNode within a DeviceTreeBlob.
        Root node is always "/" per DTB specifications.
        """
        if self.name == "/":
            return self.name

        parent_node = self.resource.get_parent_as_view(v_type=DtbNode)
        return posixpath.join(parent_node.get_path(), self.name)


class DeviceTreeBlob(GenericBinary):
    """
    A Device Tree Blob (DTB).
    """

    def get_node_by_path(self, path: str) -> DtbNode:
        descendants = self.resource.get_descendants_as_view(
            v_type=DtbNode, r_filter=ResourceFilter.with_tags(DtbNode)
        )
        for node in descendants:
            d_path = node.get_path()
            if d_path == path:
                return node
        raise ValueError(f"The path {path} does not correspond to a node")


@dataclass
class DtbHeader(GenericBinary):
    """
    Device Tree Header
    """

    dtb_magic: int
    totalsize: int
    off_dt_struct: int
    off_dt_strings: int
    off_mem_rsvmap: int
    version: int
    last_comp_version: int
    boot_cpuid_phys: int = 0
    size_dt_strings: int = 0
    size_dt_struct: int = 0


class DtbHeaderAnalyzer(Analyzer[None, DtbHeader]):
    """
    Analyze Device Tree Blob header information and return a DtbHeader
    """

    id = b"DtbHeaderAnalyzer"
    targets = (DtbHeader,)
    outputs = (DtbHeader,)

    def analyze(self, resource: Resource, config: None) -> DtbHeader:
        header_data = resource.get_data()
        (
            dtb_magic,
            totalsize,
            off_dt_struct,
            off_dt_strings,
            off_mem_rsvmap,
            version,
            last_comp_version,
        ) = struct.unpack(">IIIIIII", header_data[:28])
        assert dtb_magic == DTB_MAGIC_SIGNATURE, (
            f"DTB Magic bytes not matching."
            f"Expected: {DTB_MAGIC_SIGNATURE} "
            f"Unpacked: {dtb_magic}"
        )
        boot_cpuid_phys = 0
        dtb_strings_size = 0
        dtb_struct_size = 0
        if version >= 2:
            boot_cpuid_phys = struct.unpack(">I", header_data[28:32])[0]
        if version >= 3:
            dtb_strings_size = struct.unpack(">I", header_data[32:36])[0]
        if version >= 17:
            dtb_struct_size = struct.unpack(">I", header_data[36:40])[0]

        return DtbHeader(
            dtb_magic,
            totalsize,
            off_dt_struct,
            off_dt_strings,
            off_mem_rsvmap,
            version,
            last_comp_version,
            boot_cpuid_phys,
            dtb_strings_size,
            dtb_struct_size,
        )


@dataclass
class DtbEntry(GenericBinary):
    """
    Device Tree Entry
    """

    address: int
    size: int


class DtbPropertyType(Enum):
    DtbPropNoValue = 0
    DtbInt = 1
    DtbStr = 2
    DtbBytes = 3
    DtbIntList = 4
    DtbStrList = 5


@dataclass
class DtbProperty(GenericBinary):
    """
    DTB Property
    """

    name: str
    p_type: DtbPropertyType

    @index
    def DtbPropertyName(self) -> str:
        return self.name

    @classmethod
    def caption(cls, attributes) -> str:
        try:
            dtb_attributes = attributes[AttributesType[DtbProperty]]
        except KeyError:
            return super().caption(attributes)
        return f"{cls.__name__}: {dtb_attributes.name}"

    def get_path(self):
        parent_node = self.resource.get_parent_as_view(v_type=DtbNode)
        return posixpath.join(parent_node.get_path(), self.name)

    def get_value(self) -> Union[str, List[str], int, List[int], bytes, bytearray, None]:
        if self.p_type is DtbPropertyType.DtbPropNoValue:
            return None
        elif self.p_type is DtbPropertyType.DtbBytes:
            return self.resource.get_data()
        elif self.p_type is DtbPropertyType.DtbInt:
            return struct.unpack(">I", self.resource.get_data())[0]
        elif self.p_type is DtbPropertyType.DtbIntList:
            data = self.resource.get_data()
            return [
                struct.unpack(">I", i)[0] for i in [data[j : j + 4] for j in range(0, len(data), 4)]
            ]
        elif self.p_type is DtbPropertyType.DtbStr:
            data = self.resource.get_data()
            return data.decode("ascii")
        elif self.p_type is DtbPropertyType.DtbStrList:
            data = self.resource.get_data()
            return [s.decode("ascii") for s in data.split(b"\x00")]
        else:
            raise TypeError(f"Unsupported type {self.p_type} for property {self.name}")


class DeviceTreeBlobUnpacker(Unpacker[None]):
    """
    Unpacks a DeviceTreeBlob:

    A DeviceTreeBlob consists of:
    - 1 DtbHeader
    - 0 or more DtbEntry instances
    - 1 root DtbNode which can contain 0 or more DtbNode and DtbProperty children
    - Each DtbNode can have 0 or more DtbProperty children and 0 or more further nested DtbNode
        children in it
    """

    targets = (DeviceTreeBlob,)
    children = (
        DtbHeader,
        DtbEntry,
        DtbNode,
        DtbProperty,
    )

    def unpack(self, resource: Resource, config: ComponentConfig = None):
        dtb_data = resource.get_data()
        dtb_view = resource.view_as(DeviceTreeBlob)
        dtb = fdt.parse_dtb(dtb_data)

        # Create DtbHeader
        resource.create_child(
            tags=(DtbHeader,),
            data=dtb.header.export(),
        )

        # Create DtbEntry instances
        for dtb_entry in dtb.entries:
            resource.create_child_from_view(
                DtbEntry(
                    address=dtb_entry["address"],
                    size=dtb_entry["size"],
                ),
                data=b"",
            )

        # Create root node
        resource.create_child_from_view(
            DtbNode(name=dtb.root.name),
            data=b"",
        )

        # Create DtbNode and DtbProperty instances and structure by walking the DeviceTreeBlob
        for path, nodes, props in dtb.walk():
            # Get parent
            parent_node = dtb_view.get_node_by_path(path)
            for node in nodes:
                parent_node.resource.create_child_from_view(DtbNode(name=node.name), data=b"")
            for prop in props:
                p_type, p_data = _prop_from_fdt(prop)

                parent_node.resource.create_child_from_view(
                    DtbProperty(
                        name=prop.name,
                        p_type=p_type,
                    ),
                    data=p_data,
                )


class DeviceTreeBlobPacker(Packer[None]):
    """
    Device Tree Blob Packer

    Repacks the Device Tree Blob tree structure into the binary format and patches the original
    resource.
    """

    id = b"DeviceTreeBlobPacker"
    targets = (DeviceTreeBlob,)

    def pack(self, resource: Resource, config: ComponentConfig = None):
        header = fdt.Header()
        header_view = resource.get_only_descendant_as_view(
            v_type=DtbHeader, r_filter=ResourceFilter(tags=[DtbHeader])
        )

        header.version = header_view.version
        header.total_size = header_view.totalsize
        header.off_dt_struct = header_view.off_dt_struct
        header.last_comp_version = header_view.last_comp_version
        header.boot_cpuid_phys = header_view.boot_cpuid_phys

        dtb = fdt.FDT(header=header)

        dtb.entries = [
            {"address": entry.address, "size": entry.size}
            for entry in resource.get_descendants_as_view(
                v_type=DtbEntry, r_filter=ResourceFilter(tags=[DtbEntry])
            )
        ]

        root_node_view = resource.get_only_child_as_view(
            DtbNode, r_filter=ResourceFilter(tags=[DtbNode])
        )
        dtb.root = fdt.Node(name=root_node_view.get_path())
        for prop in root_node_view.resource.get_children_as_view(
            v_type=DtbProperty,
            r_filter=ResourceFilter(tags=[DtbProperty]),
            r_sort=ResourceSort(DtbProperty.DtbPropertyName),
        ):
            dtb.add_item(_prop_to_fdt(prop), root_node_view.get_path())
        for node in root_node_view.resource.get_descendants_as_view(
            v_type=DtbNode,
            r_filter=ResourceFilter(tags=[DtbNode]),
            r_sort=ResourceSort(DtbNode.DtbNodeName),
        ):
            # By default, add_item adds the missing nodes to complete the path of a previous node
            if not dtb.exist_node(node.get_path()):
                dtb.add_item(fdt.Node(node.name), posixpath.dirname(node.get_path()))
            for prop in node.resource.get_children_as_view(
                v_type=DtbProperty,
                r_filter=ResourceFilter(tags=[DtbProperty]),
                r_sort=ResourceSort(DtbProperty.DtbPropertyName),
            ):
                dtb.add_item(_prop_to_fdt(prop), node.get_path())
        original_size = resource.get_data_length()
        resource.queue_patch(Range(0, original_size), dtb.to_dtb())


<<<<<<< HEAD
class DeviceTreeBlobIdentifier(Identifier[None]):
    """
    Identify Device Tree Blob files.
    """

    targets = (GenericBinary,)

    def identify(self, resource: Resource, config: ComponentConfig = None) -> None:
        """
        Identify DTB files based on the first four bytes being "d00dfeed".
        """
        data = resource.get_data(Range(0, 4))
        if data == struct.pack("<I", DTB_MAGIC_SIGNATURE):
            resource.add_tag(DeviceTreeBlob)


def _prop_to_fdt(p: DtbProperty) -> fdt.items.Property:
=======
async def _prop_to_fdt(p: DtbProperty) -> fdt.items.Property:
>>>>>>> 61b78f1d
    """
    Generates an fdt.items.property corresponding to a DtbProperty.
    :param p:
    :return:
    """
    value = p.get_value()
    if p.p_type is DtbPropertyType.DtbPropNoValue:
        return fdt.items.Property(name=p.name)
    elif p.p_type is DtbPropertyType.DtbBytes:
        return fdt.items.PropBytes(name=p.name, data=p.resource.get_data())
    elif p.p_type is DtbPropertyType.DtbInt:
        return fdt.items.PropWords(p.name, value)
    elif p.p_type is DtbPropertyType.DtbIntList:
        return fdt.items.PropWords(p.name, *value)
    elif p.p_type is DtbPropertyType.DtbStr:
        return fdt.items.PropStrings(p.name, value)
    elif p.p_type is DtbPropertyType.DtbStrList:
        return fdt.items.PropStrings(p.name, *value)
    else:
        raise TypeError(f"Unsupported type {p.p_type} for property {p.name}")


def _prop_from_fdt(p: fdt.items.Property) -> Tuple[DtbPropertyType, bytes]:
    """
    Converts an fdt.items.property to its p_type and p_data values.
    :param p:
    :return:
    """
    if type(p) is fdt.items.Property or len(p.data) == 0:
        _p_type = DtbPropertyType.DtbPropNoValue
        _p_data = b""
    elif type(p) is fdt.items.PropBytes:
        _p_type = DtbPropertyType.DtbBytes
        _p_data = bytes(p.data)
    elif isinstance(p.value, int):
        if len(p.data) == 1:
            _p_type = DtbPropertyType.DtbInt
        else:
            _p_type = DtbPropertyType.DtbIntList
        _p_data = b"".join([struct.pack(">I", i) for i in p.data])
    elif isinstance(p.value, str):
        if len(p.data) == 1:
            _p_type = DtbPropertyType.DtbStr
            _p_data = b"".join([s.encode("ascii") for s in p.data])
        else:
            _p_type = DtbPropertyType.DtbStrList
            _p_data = b"\0".join([s.encode("ascii") for s in p.data])

    else:
        raise TypeError(f"Unknown type for DTB Property: {p}")
    return _p_type, _p_data


MagicMimePattern.register(DeviceTreeBlob, "Device Tree Blob")
MagicDescriptionPattern.register(DeviceTreeBlob, lambda s: "device tree blob" in s.lower())


def match_dtb_magic(data: bytes):
    if len(data) < 4:
        return False
    return data[:4] == DTB_MAGIC_BYTES


RawMagicPattern.register(DeviceTreeBlob, match_dtb_magic)<|MERGE_RESOLUTION|>--- conflicted
+++ resolved
@@ -337,27 +337,7 @@
         resource.queue_patch(Range(0, original_size), dtb.to_dtb())
 
 
-<<<<<<< HEAD
-class DeviceTreeBlobIdentifier(Identifier[None]):
-    """
-    Identify Device Tree Blob files.
-    """
-
-    targets = (GenericBinary,)
-
-    def identify(self, resource: Resource, config: ComponentConfig = None) -> None:
-        """
-        Identify DTB files based on the first four bytes being "d00dfeed".
-        """
-        data = resource.get_data(Range(0, 4))
-        if data == struct.pack("<I", DTB_MAGIC_SIGNATURE):
-            resource.add_tag(DeviceTreeBlob)
-
-
 def _prop_to_fdt(p: DtbProperty) -> fdt.items.Property:
-=======
-async def _prop_to_fdt(p: DtbProperty) -> fdt.items.Property:
->>>>>>> 61b78f1d
     """
     Generates an fdt.items.property corresponding to a DtbProperty.
     :param p:
