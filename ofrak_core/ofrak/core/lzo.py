import asyncio
from subprocess import CalledProcessError

from ofrak.component.packer import Packer
from ofrak.component.unpacker import Unpacker
from ofrak.resource import Resource
from ofrak.core.binary import GenericBinary
from ofrak.core.magic import MagicMimeIdentifier, MagicDescriptionIdentifier

from ofrak.model.component_model import ComponentExternalTool
from ofrak.model.component_model import ComponentConfig
from ofrak_type.range import Range

LZOP = ComponentExternalTool(
    "lzop", "https://www.lzop.org/", "--help", apt_package="lzop", brew_package="lzop"
)


class LzoData(GenericBinary):
    """
    An lzo binary blob.
    """

    def get_child(self) -> GenericBinary:
        return self.resource.get_only_child_as_view(GenericBinary)


class LzoUnpacker(Unpacker[None]):
    """
    Unpack (decompress) an LZO file.
    """

    id = b"LzoUnpacker"
    targets = (LzoData,)
    children = (GenericBinary,)
    external_dependencies = (LZOP,)

<<<<<<< HEAD
    def unpack(self, resource: Resource, config: ComponentConfig = None) -> None:
        with tempfile.NamedTemporaryFile(suffix=".lzo") as compressed_file:
            compressed_file.write(resource.get_data())
            compressed_file.flush()

            cmd = [
                "lzop",
                "-d",
                "-f",
                "-c",
                compressed_file.name,
            ]
            proc = asyncio.create_subprocess_exec(
                *cmd,
                stdout=asyncio.subprocess.PIPE,
                stderr=asyncio.subprocess.PIPE,
            )
            stdout, stderr = proc.communicate()
            if proc.returncode:
                raise CalledProcessError(returncode=proc.returncode, cmd=cmd)

            resource.create_child(tags=(GenericBinary,), data=stdout)
=======
    async def unpack(self, resource: Resource, config: ComponentConfig = None) -> None:
        cmd = ["lzop", "-d", "-f"]
        proc = await asyncio.create_subprocess_exec(
            *cmd,
            stdin=asyncio.subprocess.PIPE,
            stdout=asyncio.subprocess.PIPE,
            stderr=asyncio.subprocess.PIPE,
        )
        stdout, stderr = await proc.communicate(await resource.get_data())
        if proc.returncode:
            raise CalledProcessError(returncode=proc.returncode, cmd=cmd)

        await resource.create_child(tags=(GenericBinary,), data=stdout)
>>>>>>> 8af61457


class LzoPacker(Packer[None]):
    """
    Pack data into a compressed LZO file.
    """

    targets = (LzoData,)
    external_dependencies = (LZOP,)

    def pack(self, resource: Resource, config: ComponentConfig = None):
        lzo_view = resource.view_as(LzoData)
        child_file = lzo_view.get_child()
        uncompressed_data = child_file.resource.get_data()

<<<<<<< HEAD
        with tempfile.NamedTemporaryFile(suffix=".lzo") as uncompressed_file:
            uncompressed_file.write(uncompressed_data)
            uncompressed_file.flush()

            cmd = [
                "lzop",
                "-f",
                "-c",
                uncompressed_file.name,
            ]
            proc = asyncio.create_subprocess_exec(
                *cmd,
                stdout=asyncio.subprocess.PIPE,
                stderr=asyncio.subprocess.PIPE,
            )
            stdout, stderr = proc.communicate()
            if proc.returncode:
                raise CalledProcessError(returncode=proc.returncode, cmd=cmd)

            compressed_data = stdout
            original_size = lzo_view.resource.get_data_length()
            resource.queue_patch(Range(0, original_size), compressed_data)
=======
        cmd = ["lzop", "-f"]
        proc = await asyncio.create_subprocess_exec(
            *cmd,
            stdin=asyncio.subprocess.PIPE,
            stdout=asyncio.subprocess.PIPE,
            stderr=asyncio.subprocess.PIPE,
        )
        stdout, stderr = await proc.communicate(uncompressed_data)
        if proc.returncode:
            raise CalledProcessError(returncode=proc.returncode, cmd=cmd)

        compressed_data = stdout
        original_size = await lzo_view.resource.get_data_length()
        resource.queue_patch(Range(0, original_size), compressed_data)
>>>>>>> 8af61457


MagicMimeIdentifier.register(LzoData, "application/x-lzop")
MagicDescriptionIdentifier.register(LzoData, lambda s: s.lower().startswith("lzop compressed data"))<|MERGE_RESOLUTION|>--- conflicted
+++ resolved
@@ -1,14 +1,13 @@
-import asyncio
+import subprocess
 from subprocess import CalledProcessError
 
 from ofrak.component.packer import Packer
 from ofrak.component.unpacker import Unpacker
-from ofrak.resource import Resource
 from ofrak.core.binary import GenericBinary
 from ofrak.core.magic import MagicMimeIdentifier, MagicDescriptionIdentifier
-
+from ofrak.model.component_model import ComponentConfig
 from ofrak.model.component_model import ComponentExternalTool
-from ofrak.model.component_model import ComponentConfig
+from ofrak.resource import Resource
 from ofrak_type.range import Range
 
 LZOP = ComponentExternalTool(
@@ -35,44 +34,17 @@
     children = (GenericBinary,)
     external_dependencies = (LZOP,)
 
-<<<<<<< HEAD
     def unpack(self, resource: Resource, config: ComponentConfig = None) -> None:
-        with tempfile.NamedTemporaryFile(suffix=".lzo") as compressed_file:
-            compressed_file.write(resource.get_data())
-            compressed_file.flush()
-
-            cmd = [
-                "lzop",
-                "-d",
-                "-f",
-                "-c",
-                compressed_file.name,
-            ]
-            proc = asyncio.create_subprocess_exec(
-                *cmd,
-                stdout=asyncio.subprocess.PIPE,
-                stderr=asyncio.subprocess.PIPE,
-            )
-            stdout, stderr = proc.communicate()
-            if proc.returncode:
-                raise CalledProcessError(returncode=proc.returncode, cmd=cmd)
-
-            resource.create_child(tags=(GenericBinary,), data=stdout)
-=======
-    async def unpack(self, resource: Resource, config: ComponentConfig = None) -> None:
         cmd = ["lzop", "-d", "-f"]
-        proc = await asyncio.create_subprocess_exec(
-            *cmd,
-            stdin=asyncio.subprocess.PIPE,
-            stdout=asyncio.subprocess.PIPE,
-            stderr=asyncio.subprocess.PIPE,
+        proc = subprocess.run(
+            cmd,
+            input=resource.get_data(),
+            capture_output=True,
         )
-        stdout, stderr = await proc.communicate(await resource.get_data())
         if proc.returncode:
             raise CalledProcessError(returncode=proc.returncode, cmd=cmd)
 
-        await resource.create_child(tags=(GenericBinary,), data=stdout)
->>>>>>> 8af61457
+        resource.create_child(tags=(GenericBinary,), data=proc.stdout)
 
 
 class LzoPacker(Packer[None]):
@@ -88,45 +60,18 @@
         child_file = lzo_view.get_child()
         uncompressed_data = child_file.resource.get_data()
 
-<<<<<<< HEAD
-        with tempfile.NamedTemporaryFile(suffix=".lzo") as uncompressed_file:
-            uncompressed_file.write(uncompressed_data)
-            uncompressed_file.flush()
-
-            cmd = [
-                "lzop",
-                "-f",
-                "-c",
-                uncompressed_file.name,
-            ]
-            proc = asyncio.create_subprocess_exec(
-                *cmd,
-                stdout=asyncio.subprocess.PIPE,
-                stderr=asyncio.subprocess.PIPE,
-            )
-            stdout, stderr = proc.communicate()
-            if proc.returncode:
-                raise CalledProcessError(returncode=proc.returncode, cmd=cmd)
-
-            compressed_data = stdout
-            original_size = lzo_view.resource.get_data_length()
-            resource.queue_patch(Range(0, original_size), compressed_data)
-=======
         cmd = ["lzop", "-f"]
-        proc = await asyncio.create_subprocess_exec(
-            *cmd,
-            stdin=asyncio.subprocess.PIPE,
-            stdout=asyncio.subprocess.PIPE,
-            stderr=asyncio.subprocess.PIPE,
+        proc = subprocess.run(
+            cmd,
+            input=uncompressed_data,
+            capture_output=True,
         )
-        stdout, stderr = await proc.communicate(uncompressed_data)
         if proc.returncode:
             raise CalledProcessError(returncode=proc.returncode, cmd=cmd)
 
-        compressed_data = stdout
-        original_size = await lzo_view.resource.get_data_length()
+        compressed_data = proc.stdout
+        original_size = lzo_view.resource.get_data_length()
         resource.queue_patch(Range(0, original_size), compressed_data)
->>>>>>> 8af61457
 
 
 MagicMimeIdentifier.register(LzoData, "application/x-lzop")
