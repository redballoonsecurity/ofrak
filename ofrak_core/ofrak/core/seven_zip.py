import asyncio
import logging
import os
import tempfile312 as tempfile
from dataclasses import dataclass
from subprocess import CalledProcessError

from ofrak.component.packer import Packer
from ofrak.component.unpacker import Unpacker
from ofrak.resource import Resource
from ofrak.core.binary import GenericBinary
from ofrak.core.filesystem import File, Folder, FilesystemRoot, SpecialFileType
from ofrak.core.magic import MagicMimeIdentifier, MagicDescriptionIdentifier

from ofrak.model.component_model import ComponentExternalTool
from ofrak_type.range import Range

LOGGER = logging.getLogger(__name__)

SEVEN_ZIP = ComponentExternalTool("7zz", "https://www.7-zip.org", "--help", brew_package="sevenzip")


@dataclass
class SevenZFilesystem(GenericBinary, FilesystemRoot):
    """
    Filesystem stored in a 7z archive.
    """


class SevenZUnpacker(Unpacker[None]):
    """
    Unpack (decompress) a 7z file.
    """

    targets = (SevenZFilesystem,)
    children = (File, Folder, SpecialFileType)
    external_dependencies = (SEVEN_ZIP,)

<<<<<<< HEAD
    def unpack(self, resource: Resource, config=None):
        seven_zip_v = resource.view_as(SevenZFilesystem)
        resource_data = seven_zip_v.resource.get_data()
        with tempfile.NamedTemporaryFile() as temp_file:
            temp_file.write(resource_data)
            temp_file.flush()
=======
    async def unpack(self, resource: Resource, config=None):
        seven_zip_v = await resource.view_as(SevenZFilesystem)
        resource_data = await seven_zip_v.resource.get_data()
        async with resource.temp_to_disk(suffix=".7z") as temp_path:
>>>>>>> 8af61457
            with tempfile.TemporaryDirectory() as temp_flush_dir:
                cmd = [
                    "7zz",
                    "x",
                    f"-o{temp_flush_dir}",
                    temp_path,
                ]
                proc = asyncio.create_subprocess_exec(
                    *cmd,
                )
                returncode = proc.wait()
                if proc.returncode:
                    raise CalledProcessError(returncode=returncode, cmd=cmd)
                seven_zip_v.initialize_from_disk(temp_flush_dir)


class SevenzPacker(Packer[None]):
    """
    Pack files into a compressed 7z archive.
    """

    targets = (SevenZFilesystem,)
    external_dependencies = (SEVEN_ZIP,)

    def pack(self, resource: Resource, config=None):
        seven_zip_v: SevenZFilesystem = resource.view_as(SevenZFilesystem)
        temp_flush_dir = seven_zip_v.flush_to_disk()
        temp_flush_dir = os.path.join(temp_flush_dir, ".")
        with tempfile.TemporaryDirectory() as temp_dir:
            temp_name = os.path.join(temp_dir, "temp.7z")
            cmd = [
                "7zz",
                "a",
                temp_name,
                temp_flush_dir,
            ]
            proc = asyncio.create_subprocess_exec(
                *cmd,
            )
            returncode = proc.wait()
            if proc.returncode:
                raise CalledProcessError(returncode=returncode, cmd=cmd)
            with open(temp_name, "rb") as f:
                new_data = f.read()
            # Passing in the original range effectively replaces the original data with the new data
            resource.queue_patch(Range(0, resource.get_data_length()), new_data)


MagicMimeIdentifier.register(SevenZFilesystem, "application/x-7z-compressed")
MagicDescriptionIdentifier.register(SevenZFilesystem, lambda s: s.startswith("7-zip archive"))<|MERGE_RESOLUTION|>--- conflicted
+++ resolved
@@ -1,18 +1,18 @@
-import asyncio
 import logging
 import os
-import tempfile312 as tempfile
+import subprocess
 from dataclasses import dataclass
 from subprocess import CalledProcessError
 
+import tempfile312 as tempfile
+
 from ofrak.component.packer import Packer
 from ofrak.component.unpacker import Unpacker
-from ofrak.resource import Resource
 from ofrak.core.binary import GenericBinary
 from ofrak.core.filesystem import File, Folder, FilesystemRoot, SpecialFileType
 from ofrak.core.magic import MagicMimeIdentifier, MagicDescriptionIdentifier
-
 from ofrak.model.component_model import ComponentExternalTool
+from ofrak.resource import Resource
 from ofrak_type.range import Range
 
 LOGGER = logging.getLogger(__name__)
@@ -36,19 +36,10 @@
     children = (File, Folder, SpecialFileType)
     external_dependencies = (SEVEN_ZIP,)
 
-<<<<<<< HEAD
     def unpack(self, resource: Resource, config=None):
         seven_zip_v = resource.view_as(SevenZFilesystem)
         resource_data = seven_zip_v.resource.get_data()
-        with tempfile.NamedTemporaryFile() as temp_file:
-            temp_file.write(resource_data)
-            temp_file.flush()
-=======
-    async def unpack(self, resource: Resource, config=None):
-        seven_zip_v = await resource.view_as(SevenZFilesystem)
-        resource_data = await seven_zip_v.resource.get_data()
-        async with resource.temp_to_disk(suffix=".7z") as temp_path:
->>>>>>> 8af61457
+        with resource.temp_to_disk(suffix=".7z") as temp_path:
             with tempfile.TemporaryDirectory() as temp_flush_dir:
                 cmd = [
                     "7zz",
@@ -56,12 +47,9 @@
                     f"-o{temp_flush_dir}",
                     temp_path,
                 ]
-                proc = asyncio.create_subprocess_exec(
-                    *cmd,
-                )
-                returncode = proc.wait()
+                proc = subprocess.run(cmd)
                 if proc.returncode:
-                    raise CalledProcessError(returncode=returncode, cmd=cmd)
+                    raise CalledProcessError(returncode=proc.returncode, cmd=cmd)
                 seven_zip_v.initialize_from_disk(temp_flush_dir)
 
 
@@ -85,12 +73,9 @@
                 temp_name,
                 temp_flush_dir,
             ]
-            proc = asyncio.create_subprocess_exec(
-                *cmd,
-            )
-            returncode = proc.wait()
+            proc = subprocess.run(cmd)
             if proc.returncode:
-                raise CalledProcessError(returncode=returncode, cmd=cmd)
+                raise CalledProcessError(returncode=proc.returncode, cmd=cmd)
             with open(temp_name, "rb") as f:
                 new_data = f.read()
             # Passing in the original range effectively replaces the original data with the new data
