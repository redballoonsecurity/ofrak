--- conflicted
+++ resolved
@@ -1,11 +1,7 @@
 import logging
 import os
-<<<<<<< HEAD
 import subprocess
-import tempfile
-=======
 import tempfile312 as tempfile
->>>>>>> 8af61457
 from dataclasses import dataclass
 from subprocess import CalledProcessError
 
@@ -53,17 +49,9 @@
     children = (File, Folder, SpecialFileType)
     external_dependencies = (UNZIP_TOOL,)
 
-<<<<<<< HEAD
-    def unpack(self, resource: Resource, config=None):
+    async def unpack(self, resource: Resource, config=None):
         zip_view = resource.view_as(ZipArchive)
-        with tempfile.NamedTemporaryFile(suffix=".zip") as temp_archive:
-            temp_archive.write(resource.get_data())
-            temp_archive.flush()
-=======
-    async def unpack(self, resource: Resource, config=None):
-        zip_view = await resource.view_as(ZipArchive)
-        async with resource.temp_to_disk(suffix=".zip") as temp_path:
->>>>>>> 8af61457
+        with resource.temp_to_disk(suffix=".zip") as temp_path:
             with tempfile.TemporaryDirectory() as temp_dir:
                 cmd = [
                     "unzip",
