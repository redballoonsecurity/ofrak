--- conflicted
+++ resolved
@@ -13,7 +13,6 @@
 
 LOGGER = logging.getLogger(__name__)
 
-<<<<<<< HEAD
 
 C_LOG_TYPE = ctypes.CFUNCTYPE(None, ctypes.c_uint8)
 
@@ -23,8 +22,6 @@
 except:
     entropy_gpu = None
 
-=======
->>>>>>> 3dd79318
 try:
     from ofrak.core.entropy.entropy_c import entropy_c as entropy_func
 except:
