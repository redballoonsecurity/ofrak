--- conflicted
+++ resolved
@@ -1,16 +1,16 @@
-import asyncio
-import tempfile312 as tempfile
+import subprocess
 from dataclasses import dataclass
 from subprocess import CalledProcessError
+
+import tempfile312 as tempfile
 
 from ofrak.component.unpacker import Unpacker
 from ofrak.core.binary import GenericBinary
 from ofrak.core.filesystem import FilesystemRoot, File, Folder, SpecialFileType
-
 from ofrak.core.magic import MagicMimeIdentifier, MagicDescriptionIdentifier
+from ofrak.model.component_model import ComponentConfig
 from ofrak.model.component_model import ComponentExternalTool
 from ofrak.resource import Resource
-from ofrak.model.component_model import ComponentConfig
 
 UNAR = ComponentExternalTool(
     "unar",
@@ -37,33 +37,8 @@
     children = (File, Folder, SpecialFileType)
     external_dependencies = (UNAR,)
 
-<<<<<<< HEAD
     def unpack(self, resource: Resource, config: ComponentConfig = None):
-        with tempfile.NamedTemporaryFile(
-            suffix=".rar"
-        ) as temp_archive, tempfile.TemporaryDirectory() as temp_dir:
-            temp_archive.write(resource.get_data())
-            temp_archive.flush()
-
-            cmd = [
-                "unar",
-                "-no-directory",
-                "-no-recursion",
-                temp_archive.name,
-            ]
-            proc = asyncio.create_subprocess_exec(
-                *cmd,
-                cwd=temp_dir,
-            )
-            returncode = proc.wait()
-            if proc.returncode:
-                raise CalledProcessError(returncode=returncode, cmd=cmd)
-
-            rar_view = resource.view_as(RarArchive)
-            rar_view.initialize_from_disk(temp_dir)
-=======
-    async def unpack(self, resource: Resource, config: ComponentConfig = None):
-        async with resource.temp_to_disk(suffix=".rar") as temp_archive:
+        with resource.temp_to_disk(suffix=".rar") as temp_archive:
             with tempfile.TemporaryDirectory() as temp_dir:
                 cmd = [
                     "unar",
@@ -71,17 +46,12 @@
                     "-no-recursion",
                     temp_archive,
                 ]
-                proc = await asyncio.create_subprocess_exec(
-                    *cmd,
-                    cwd=temp_dir,
-                )
-                returncode = await proc.wait()
+                proc = subprocess.run(cmd, cwd=temp_dir)
                 if proc.returncode:
-                    raise CalledProcessError(returncode=returncode, cmd=cmd)
+                    raise CalledProcessError(returncode=proc.returncode, cmd=cmd)
 
-                rar_view = await resource.view_as(RarArchive)
-                await rar_view.initialize_from_disk(temp_dir)
->>>>>>> 8af61457
+                rar_view = resource.view_as(RarArchive)
+                rar_view.initialize_from_disk(temp_dir)
 
 
 MagicMimeIdentifier.register(RarArchive, "application/x-rar-compressed")
