import asyncio
import tempfile312 as tempfile
from dataclasses import dataclass
import logging
from subprocess import CalledProcessError

from ofrak import Identifier, Analyzer
from ofrak.component.packer import Packer
from ofrak.component.unpacker import Unpacker
from ofrak.core import PY_LZO_TOOL
from ofrak.resource import Resource
from ofrak.core.filesystem import File, Folder, FilesystemRoot, SpecialFileType
from ofrak.core.binary import GenericBinary

from ofrak.model.component_model import ComponentExternalTool
from ofrak_type.range import Range

try:
    from ubireader.ubifs.defines import UBIFS_NODE_MAGIC

    from ubireader import ubi_io
    from ubireader.ubifs import ubifs as ubireader_ubifs
    from ubireader.ubifs.defines import PRINT_UBIFS_KEY_HASH, PRINT_UBIFS_COMPR
    from ubireader.utils import guess_leb_size
except ModuleNotFoundError:
    pass

LOGGER = logging.getLogger(__name__)

MKFS_UBIFS_TOOL = ComponentExternalTool(
    "mkfs.ubifs",
    "http://www.linux-mtd.infradead.org/faq/ubifs.html",
    install_check_arg="--help",
    apt_package="mtd-utils",
    brew_package=None,  # This isn't compatible with macos, but there may be an alternative tool to do the bidding.
)


@dataclass
class SuperblockNode:
    """
    Each UBIFS image has a superblock which describe a large number of parameters regarding the filesystem. The
    minimal set of parameters necessary to re-pack an UBIFS filesystem are stored here.
    (see also: https://elixir.bootlin.com/linux/v6.1.7/source/fs/ubifs/ubifs.h#L1017).


    :var max_leb_count: Maximum number / limit of Logical Erase Blocks
    :var default_compr: Default compression algorithm
    :var fanout: Fanout of the index tree (number of links per indexing node)
    :var key_hash: Type of hash function used for keying direntries (typically 'r5' of reiserfs)
    :var orph_lebs: Number of LEBs used for orphan area (orphans are inodes with no links; see https://elixir.bootlin.com/linux/v6.1.7/source/fs/ubifs/orphan.c#L13)
    :var log_lebs: LEBs reserved for the journal (see the 'Journal' section in https://www.kernel.org/doc/Documentation/filesystems/ubifs-authentication.rst)
    """

    max_leb_count: int
    default_compr: str  # PRINT_UBIFS_COMPR
    fanout: int
    key_hash: str  # PRINT_UBIFS_KEY_HASH
    orph_lebs: int
    log_lebs: int


@dataclass
class Ubifs(GenericBinary, FilesystemRoot):
    """
    UBIFS is a filesystem specially made to run on top of an UBI volume layer. UBIFS specifically provides
    indexing, compression, encryption / authentication and some other filesystem-related features.

    As part of an UBI image, re-packing an UBIFS image requires the 'min_io_size' and 'leb_size' properties that
    are stored as part of the UBI header (https://elixir.bootlin.com/linux/v6.1.7/source/drivers/mtd/ubi/ubi.h#L441).

    Each UBIFS image has a superblock which is encoded in OFRAK as a SuperblockNode.

    Some documentation about UBIFS layout can also be found here:
    https://www.kernel.org/doc/Documentation/filesystems/ubifs-authentication.rst
    http://www.linux-mtd.infradead.org/doc/ubifs.html

    :var min_io_size: Minimum number of bytes per I/O transaction (see http://www.linux-mtd.infradead.org/doc/ubi.html#L_min_io_unit)
    :var leb_size: Size of Logical Erase Blocks
    :var superblock: A SuberblockNode

    """

    min_io_size: int
    leb_size: int
    superblock: SuperblockNode


class UbifsAnalyzer(Analyzer[None, Ubifs]):
    """
    Extract UBIFS parameters required for packing a resource.
    """

    targets = (Ubifs,)
    outputs = (Ubifs,)

    external_dependencies = (PY_LZO_TOOL,)

<<<<<<< HEAD
    def analyze(self, resource: Resource, config=None) -> Ubifs:
        with tempfile.NamedTemporaryFile() as temp_file:
            resource_data = resource.get_data()
            temp_file.write(resource_data)
            temp_file.flush()

=======
    async def analyze(self, resource: Resource, config=None) -> Ubifs:
        async with resource.temp_to_disk() as temp_path:
>>>>>>> 8af61457
            ubifs_obj = ubireader_ubifs(
                ubi_io.ubi_file(
                    temp_path,
                    block_size=guess_leb_size(temp_path),
                    start_offset=0,
                    end_offset=None,
                )
            )
            return Ubifs(
                ubifs_obj._get_min_io_size(),
                ubifs_obj._get_leb_size(),
                SuperblockNode(
                    ubifs_obj.superblock_node.max_leb_cnt,
                    PRINT_UBIFS_COMPR[ubifs_obj.superblock_node.default_compr],
                    ubifs_obj.superblock_node.fanout,
                    PRINT_UBIFS_KEY_HASH[ubifs_obj.superblock_node.key_hash],
                    ubifs_obj.superblock_node.orph_lebs,
                    ubifs_obj.superblock_node.log_lebs,
                ),
            )


class UbifsUnpacker(Unpacker[None]):
    """
    Unpack the UBIFS image into a filesystem representation.
    """

    targets = (Ubifs,)
    children = (File, Folder, SpecialFileType)

    external_dependencies = (PY_LZO_TOOL,)

    def unpack(self, resource: Resource, config=None):
        with tempfile.TemporaryDirectory() as temp_flush_dir:
            # flush to disk
            with open(f"{temp_flush_dir}/input.img", "wb") as temp_file:
                resource_data = resource.get_data()
                temp_file.write(resource_data)
                temp_file.flush()

            cmd = [
                "ubireader_extract_files",
                "-k",
                "-o",
                f"{temp_flush_dir}/output",
                temp_file.name,
            ]
            proc = asyncio.create_subprocess_exec(
                *cmd,
            )
            returncode = proc.wait()
            if proc.returncode:
                raise CalledProcessError(returncode=returncode, cmd=cmd)

            ubifs_view = resource.view_as(Ubifs)
            ubifs_view.initialize_from_disk(f"{temp_flush_dir}/output")


class UbifsPacker(Packer[None]):
    """
    Generate an UBIFS image from a filesystem representation in OFRAK.
    """

    targets = (Ubifs,)
    external_dependencies = (MKFS_UBIFS_TOOL,)

    def pack(self, resource: Resource, config=None) -> None:
        ubifs_view = resource.view_as(Ubifs)
        flush_dir = ubifs_view.flush_to_disk()

        with tempfile.NamedTemporaryFile(mode="rb", delete_on_close=False) as temp:
            temp.close()
            cmd = [
                "mkfs.ubifs",
                "-m",
                f"{ubifs_view.min_io_size}",
                "-e",
                f"{ubifs_view.leb_size}",
                "-c",
                f"{ubifs_view.superblock.max_leb_count}",
                "-x",
                f"{ubifs_view.superblock.default_compr}",
                "-f",
                f"{ubifs_view.superblock.fanout}",
                "-k",
                f"{ubifs_view.superblock.key_hash}",
                "-p",
                f"{ubifs_view.superblock.orph_lebs}",
                "-l",
                f"{ubifs_view.superblock.log_lebs}",
                "-F",
                "-r",
                flush_dir,
                temp.name,
            ]
            proc = asyncio.create_subprocess_exec(
                *cmd,
            )
            returncode = proc.wait()
            if proc.returncode:
                raise CalledProcessError(returncode=returncode, cmd=cmd)
            with open(temp.name, "rb") as new_fh:
                new_data = new_fh.read()

            resource.queue_patch(Range(0, resource.get_data_length()), new_data)


class UbifsIdentifier(Identifier):
    """
    Check the first four bytes of a resource and tag the resource as Ubifs if it matches the file magic.
    """

    targets = (File, GenericBinary)

    external_dependencies = (PY_LZO_TOOL,)

    def identify(self, resource: Resource, config=None) -> None:
        datalength = resource.get_data_length()
        if datalength >= 4:
            data = resource.get_data(Range(0, 4))
            if data == UBIFS_NODE_MAGIC:
                resource.add_tag(Ubifs)<|MERGE_RESOLUTION|>--- conflicted
+++ resolved
@@ -1,18 +1,18 @@
-import asyncio
+import logging
+import subprocess
+from dataclasses import dataclass
+from subprocess import CalledProcessError
+
 import tempfile312 as tempfile
-from dataclasses import dataclass
-import logging
-from subprocess import CalledProcessError
 
 from ofrak import Identifier, Analyzer
 from ofrak.component.packer import Packer
 from ofrak.component.unpacker import Unpacker
 from ofrak.core import PY_LZO_TOOL
+from ofrak.core.binary import GenericBinary
+from ofrak.core.filesystem import File, Folder, FilesystemRoot, SpecialFileType
+from ofrak.model.component_model import ComponentExternalTool
 from ofrak.resource import Resource
-from ofrak.core.filesystem import File, Folder, FilesystemRoot, SpecialFileType
-from ofrak.core.binary import GenericBinary
-
-from ofrak.model.component_model import ComponentExternalTool
 from ofrak_type.range import Range
 
 try:
@@ -96,17 +96,8 @@
 
     external_dependencies = (PY_LZO_TOOL,)
 
-<<<<<<< HEAD
-    def analyze(self, resource: Resource, config=None) -> Ubifs:
-        with tempfile.NamedTemporaryFile() as temp_file:
-            resource_data = resource.get_data()
-            temp_file.write(resource_data)
-            temp_file.flush()
-
-=======
     async def analyze(self, resource: Resource, config=None) -> Ubifs:
-        async with resource.temp_to_disk() as temp_path:
->>>>>>> 8af61457
+        with resource.temp_to_disk() as temp_path:
             ubifs_obj = ubireader_ubifs(
                 ubi_io.ubi_file(
                     temp_path,
@@ -154,12 +145,9 @@
                 f"{temp_flush_dir}/output",
                 temp_file.name,
             ]
-            proc = asyncio.create_subprocess_exec(
-                *cmd,
-            )
-            returncode = proc.wait()
+            proc = subprocess.run(cmd)
             if proc.returncode:
-                raise CalledProcessError(returncode=returncode, cmd=cmd)
+                raise CalledProcessError(returncode=proc.returncode, cmd=cmd)
 
             ubifs_view = resource.view_as(Ubifs)
             ubifs_view.initialize_from_disk(f"{temp_flush_dir}/output")
@@ -202,12 +190,9 @@
                 flush_dir,
                 temp.name,
             ]
-            proc = asyncio.create_subprocess_exec(
-                *cmd,
-            )
-            returncode = proc.wait()
+            proc = subprocess.run(cmd)
             if proc.returncode:
-                raise CalledProcessError(returncode=returncode, cmd=cmd)
+                raise CalledProcessError(returncode=proc.returncode, cmd=cmd)
             with open(temp.name, "rb") as new_fh:
                 new_data = new_fh.read()
 
