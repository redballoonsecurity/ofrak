import logging
import re
import sys
from dataclasses import dataclass
from typing import Any, List, Tuple, Union

from bincopy import BinFile

from ofrak.component.analyzer import Analyzer
from ofrak.component.identifier import Identifier
from ofrak.component.packer import Packer
from ofrak.component.unpacker import Unpacker
from ofrak.core.binary import GenericBinary, GenericText
from ofrak.core.program_section import ProgramSection
from ofrak.core.program import Program
from ofrak.resource import Resource
from ofrak.service.resource_service_i import ResourceFilter
from ofrak_type.range import Range

LOGGER = logging.getLogger(__name__)


@dataclass
class Ihex(GenericBinary):
    """
    Intel HEX is a binary blob packaging format encoded in ASCII. It splits binary data into records,
    which are lines of ASCII representing in hex the byte count, address, type, checksums of stored data.
    It is typically used for flashing firmware.

    # printf "Hello world!" | bin2hex.py -
    :0C00000048656C6C6F20776F726C642197
    :00000001FF
    """


@dataclass
class IhexProgram(Program):
    address_limits: Range
    start_addr: Union[None, int]
    segments: List[Range]


<<<<<<< HEAD
class _BincopyTool(ComponentExternalTool):
    async def is_tool_installed(self):
        return BINCOPY_INSTALLED


_BINCOPY_TOOL = _BincopyTool(
    "bincopy",
    "https://github.com/eerimoq/bincopy",
    "",
)


=======
>>>>>>> 280b81cf
class IhexAnalyzer(Analyzer[None, IhexProgram]):
    """
    Extract Intel HEX parameters
    """

    targets = (IhexProgram,)
    outputs = (IhexProgram,)

    async def analyze(self, resource: Resource, config: None = None) -> IhexProgram:
        raw_ihex = await resource.get_parent()
        ihex_program, _ = _binfile_analysis(await raw_ihex.get_data(), self)
        return ihex_program


class IhexUnpacker(Unpacker[None]):
    """
    Unpack an Intel HEX file, converting into raw bytes with padding bytes added to fill the gaps
    between segments. The result is a Program made up of a binary blob representing the entire
    memory space that the ihex file would load.
    """

    targets = (Ihex,)
    children = (IhexProgram,)

    async def unpack(self, resource: Resource, config=None):
        ihex_program, binfile = _binfile_analysis(await resource.get_data(), self)

        await resource.create_child_from_view(ihex_program, data=bytes(binfile.as_binary()))


class IhexProgramUnpacker(Unpacker[None]):
    """
    Unpack the individual segments from an Intel HEX Program's binary blob.
    """

    targets = (IhexProgram,)
    children = (ProgramSection,)

    async def unpack(self, resource: Resource, config=None):
        ihex_program = await resource.view_as(IhexProgram)
        for seg_vaddr_range in ihex_program.segments:
            # Segment is mapped into the program at an offset starting at the difference between
            # the segment's vaddr range and the program's base address
            segment_data_range = seg_vaddr_range.translate(-ihex_program.address_limits.start)
            await resource.create_child_from_view(
                ProgramSection(seg_vaddr_range.start, seg_vaddr_range.length()),
                data_range=segment_data_range,
            )


class IhexProgramPacker(Packer[None]):
    """
    Pack the segments of an Intel HEX program back into a binary blob. Recomputes segment size and
    program address range based on the actual segments at the time of packing.
    """

    targets = (IhexProgram,)

    async def pack(self, resource: Resource, config=None) -> None:
        updated_segments = []
        min_vaddr = sys.maxsize
        max_vaddr = 0
        for segment_r in await resource.get_children_as_view(
            ProgramSection, r_filter=ResourceFilter.with_tags(ProgramSection)
        ):
            seg_length = await segment_r.resource.get_data_length()
            seg_start = segment_r.virtual_address
            updated_segments.append(Range.from_size(seg_start, seg_length))
            min_vaddr = min(min_vaddr, seg_start)
            max_vaddr = max(max_vaddr, seg_start + seg_length)
        ihex_prog = await resource.view_as(IhexProgram)
        ihex_prog.segments = updated_segments
        ihex_prog.address_limits = Range(min_vaddr, max_vaddr)
        resource.add_view(ihex_prog)


class IhexPacker(Packer[None]):
    """
    Pack a binary blob representation of an Intel HEX program back into an Intel HEX file.
    """

    targets = (Ihex,)

    async def pack(self, resource: Resource, config=None) -> None:
        program_child = await resource.get_only_child_as_view(IhexProgram)
        vaddr_offset = -program_child.address_limits.start
        binfile = BinFile()
        binfile.execution_start_address = program_child.start_addr
        for seg in program_child.segments:
            seg_data = await program_child.resource.get_data(seg.translate(vaddr_offset))
            binfile.add_binary(seg_data, seg.start)

        new_data = binfile.as_ihex()
        if new_data.endswith("\n"):
            new_data = new_data[:-1]
        new_data = new_data.encode("utf-8")
        old_data_len = await resource.get_data_length()
        resource.queue_patch(Range(0, old_data_len), new_data)


class IhexIdentifier(Identifier):
    """
    Regex-test the entire resource to check if it satisfies intel-hex formatting.

    This identifier tags any Resource whose first two lines match the ihex format.
    """

    targets = (GenericText,)

    # Matches on 2 lines that match ihex format
    _INTEL_HEX_PATTERN = re.compile(rb"((\:([0-9A-F]{2}){5,})(\n|\r\n)+){2}")

    async def identify(self, resource: Resource, config=None) -> None:
        matched_ihex = await resource.search_data(self._INTEL_HEX_PATTERN, max_matches=1)
        if matched_ihex:
            offset, bytes = matched_ihex[0]
            # Only tag if pattern starts at offset 0 of resource
            if offset == 0:
                resource.add_tag(Ihex)


def _binfile_analysis(raw_ihex: bytes, component) -> Tuple[IhexProgram, Any]:
    binfile = BinFile()
    binfile.add_ihex(raw_ihex.decode("utf-8"))

    ihex_program = IhexProgram(
        Range(binfile.minimum_address, binfile.maximum_address),
        binfile.execution_start_address,
        [Range(segment.minimum_address, segment.maximum_address) for segment in binfile.segments],
    )
    return ihex_program, binfile<|MERGE_RESOLUTION|>--- conflicted
+++ resolved
@@ -40,21 +40,6 @@
     segments: List[Range]
 
 
-<<<<<<< HEAD
-class _BincopyTool(ComponentExternalTool):
-    async def is_tool_installed(self):
-        return BINCOPY_INSTALLED
-
-
-_BINCOPY_TOOL = _BincopyTool(
-    "bincopy",
-    "https://github.com/eerimoq/bincopy",
-    "",
-)
-
-
-=======
->>>>>>> 280b81cf
 class IhexAnalyzer(Analyzer[None, IhexProgram]):
     """
     Extract Intel HEX parameters
