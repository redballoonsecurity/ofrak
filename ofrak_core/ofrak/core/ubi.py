import asyncio
import tempfile312 as tempfile
from dataclasses import dataclass
import logging
from typing import List, Tuple
import os
from subprocess import CalledProcessError

from ofrak.model.tag_model import ResourceTag

from ofrak import Identifier, Analyzer
from ofrak.component.packer import Packer
from ofrak.component.unpacker import Unpacker
from ofrak.model.component_model import ComponentExternalTool
from ofrak.resource import Resource
from ofrak.core.filesystem import File
from ofrak.core.binary import GenericBinary
from ofrak.resource_view import ResourceView

from ofrak_type.range import Range

try:
    from ubireader import ubi_io
    from ubireader.ubi import ubi as ubireader_ubi
    from ubireader.ubi.defines import UBI_EC_HDR_MAGIC, UBI_VID_HDR_MAGIC, PRINT_VOL_TYPE_LIST
    from ubireader.utils import guess_peb_size
except ModuleNotFoundError:
    pass

from ofrak.model.resource_model import index

LOGGER = logging.getLogger(__name__)

UBINIZE_TOOL = ComponentExternalTool(
    "ubinize",
    "http://www.linux-mtd.infradead.org/faq/ubi.html#L_ubi_mkimg",
    install_check_arg="--help",
    apt_package="mtd-utils",
    brew_package="",  # This isn't compatible with macos, but there may be an alternative tool to do the bidding.
)


class _PyLzoTool(ComponentExternalTool):
    def __init__(self):
        super().__init__(
            "python-lzo",
            "https://github.com/jd-boyd/python-lzo",
            install_check_arg="",
        )

    def is_tool_installed(self) -> bool:
        try:
            import lzo  # type: ignore

            return True
        except ModuleNotFoundError:
            return False


PY_LZO_TOOL = _PyLzoTool()


@dataclass
class UbiVolume(ResourceView):
    """
    An UbiVolume is a volume entry in UBI. It contains an image of arbitrary data, typically a filesystem or a
    log. Empty UbiVolumes can still reserve physical erase blocks, in case they are expected to grow.

    Volume information reflected in the 'config.ini' UBI volume entries expected by `ubinize` are stored here. Also see:
    http://www.linux-mtd.infradead.org/faq/ubi.html#L_ubi_mkimg

    :var id: The assigned volume ID within the UBI image
    :var peb_count: Number of PEBs allocated for the volume
    :var type: UBI volume type, either 'static' or 'dynamic'; see http://www.linux-mtd.infradead.org/doc/ubi.html#L_overview
    :var name: Label assigned to the volume
    :var flag_autoresize: Tells UBI to resize this volume to occupy unused space in the UBI image once; see http://www.linux-mtd.infradead.org/doc/ubi.html#L_autoresize
    :var alignment: LEB size of this volume has to be aligned on, such that Ubi.leb_size % UbiVolume.alignment == 0; see https://elixir.bootlin.com/linux/v6.1.7/source/include/uapi/mtd/ubi-user.h#L328
    """

    id: int
    peb_count: int  # size = UbiVolume.peb_count * Ubi.peb_size
    type: str
    name: str
    flag_autoresize: bool  # `vol_flags` only specifies an auto-resize flag
    alignment: int

    @index
    def UbiVolumeId(self) -> int:
        return self.id


@dataclass
class Ubi(GenericBinary):
    """
    UBI is a volume management layer for raw / unmanaged flash devices. It can be thought of LVM
    (Logical Volume Manager) with some additional features necessary for reliably using raw flash memory such as wear
    leveling and error correction. Each volume can contain any arbitrary data, though UBIFS is specially made to be used
    within an UBI volume.

    UBI parameters and volumes required by `ubinize` for repacking are defined here. Also see:
    http://www.linux-mtd.infradead.org/doc/ubi.html and
    https://github.com/vamanea/mtd-utils/blob/master/ubi-utils/ubinize.c#L288`

    :var min_io_size: Minimum number of bytes per I/O transaction (see http://www.linux-mtd.infradead.org/doc/ubi.html#L_min_io_unit)
    :var leb_size: Size of Logical Erase Blocks
    :var peb_size: Size of Physical Erase Blocks
    :var total_peb_count: The total number of PEBs, which includes hidden layout blocks in addition to data blocks allocated per volume
    :var image_seq: image sequence number recorded on EC headers (typically random)
    :var volumes: List of volumes associated with the UBI image
    """

    min_io_size: int
    leb_size: int
    peb_size: int
    total_peb_count: int  # total_peb_count usually adds 2 layout blocks in addition to data blocks allocated per volume

    # Each UBI image emitted by `ubireader` would be treated as a separate Ubi resource.
    image_seq: int
    volumes: List[UbiVolume]


class UbiAnalyzer(Analyzer[None, Ubi]):
    """
    Extract UBI parameters required for packing a resource.
    """

    targets = (Ubi,)
    outputs = (Ubi,)

    external_dependencies = (PY_LZO_TOOL,)

    def analyze(self, resource: Resource, config=None) -> Ubi:
        # Flush to disk
<<<<<<< HEAD
        with tempfile.NamedTemporaryFile() as temp_file:
            resource_data = resource.get_data()
            temp_file.write(resource_data)
            temp_file.flush()

=======
        async with resource.temp_to_disk() as temp_path:
>>>>>>> 8af61457
            ubi_obj = ubireader_ubi(
                ubi_io.ubi_file(
                    temp_path,
                    block_size=guess_peb_size(temp_path),
                    start_offset=0,
                    end_offset=None,
                )
            )

        # Technically multiple images can be encountered in an UBI blob, but that should be handled by
        # OFRAK by treating them as separate UBI resources.
        if len(ubi_obj.images) > 1:
            raise Exception(
                "Multi-image UBI blobs are not directly supported. Carve each image into a separate "
                "resource and run UbiAnalyzer on each of them."
            )
        if len(ubi_obj.images) == 0:
            raise Exception("UBI resource does not have any images.")

        image = ubi_obj.images[0]
        ubi_image_vols: List[UbiVolume] = []
        for volume in image.volumes.values():
            ubi_image_vols.append(
                UbiVolume(
                    volume.vol_rec.rec_index,
                    volume.vol_rec.reserved_pebs,
                    PRINT_VOL_TYPE_LIST[volume.vol_rec.vol_type],
                    volume.vol_rec.name.decode("utf-8"),
                    volume.vol_rec.flags,  # Autoresize flag for standard UBI
                    volume.vol_rec.alignment,
                )
            )

        return Ubi(
            ubi_obj.min_io_size,
            ubi_obj.leb_size,
            ubi_obj.peb_size,
            ubi_obj.block_count,
            image.image_seq,
            ubi_image_vols,
        )


class UbiUnpacker(Unpacker[None]):
    """
    Extract the UBI image
    """

    targets = (Ubi,)
    children = (UbiVolume,)
    external_dependencies = (PY_LZO_TOOL,)

    def unpack(self, resource: Resource, config=None):
        with tempfile.TemporaryDirectory() as temp_flush_dir:
            # flush to disk
            with open(f"{temp_flush_dir}/input.img", "wb") as temp_file:
                resource_data = resource.get_data()
                temp_file.write(resource_data)
                temp_file.flush()

            # extract temp_file to temp_flush_dir
            cmd = [
                "ubireader_extract_images",
                "-o",
                f"{temp_flush_dir}/output",
                temp_file.name,
            ]
            proc = asyncio.create_subprocess_exec(
                *cmd,
            )
            returncode = proc.wait()
            if proc.returncode:
                raise CalledProcessError(returncode=returncode, cmd=cmd)

            ubi_view = resource.view_as(Ubi)

            # Each file extracted by `ubireader_extract_images` is populated as an UbiVolume
            # `ubireader_extract_images` incorrectly appends a `ubifs` suffix despite unpacking ubi images / volumes
            for vol in ubi_view.volumes:
                f_path = (
                    f"{temp_flush_dir}/output/{os.path.basename(temp_file.name)}"
                    f"/img-{ubi_view.image_seq}_vol-{vol.name}.ubifs"
                )
                with open(f_path, "rb") as f:
                    data = f.read()
                    if len(data) > 0:
                        other_tags: Tuple[ResourceTag, ...] = (GenericBinary,)
                    else:
                        other_tags = ()
                    resource.create_child_from_view(vol, data=data, additional_tags=other_tags)


class UbiPacker(Packer[None]):
    """
    Generate an UBI image from an Ubi resource view.
    """

    targets = (Ubi,)
    external_dependencies = (UBINIZE_TOOL, PY_LZO_TOOL)

    def pack(self, resource: Resource, config=None) -> None:
        ubi_view = resource.view_as(Ubi)

        with tempfile.TemporaryDirectory() as temp_flush_dir:
            ubi_volumes = resource.get_children()
            ubinize_ini_entries = []

            for volume in ubi_volumes:
                volume_view = volume.view_as(UbiVolume)
                volume_size = volume.get_data_length()

                # I think the `ubinize` rounds up the number of required PEBs based on the provided size.
                # Maybe this? allocated PEBs = -(volume_size // -peb_size) + 1
                # For empty volumes I reverse this operation
                if volume_size != 0:
                    volume_path = (
                        f"{temp_flush_dir}/input-{ubi_view.image_seq}_vol-{volume_view.name}.ubivol"
                    )
                    volume.flush_data_to_disk(volume_path)
                else:
                    volume_path = None
                    volume_size = (volume_view.peb_count - 1) * ubi_view.peb_size

                # Generate a volume entry for `ubinize`'s config.ini
                ubinize_ini_entry = f"""\
[{volume_view.name}-volume]
mode=ubi
{(f"image={volume_path}" if volume_path else "")}
vol_id={volume_view.id}
vol_size={volume_size}
vol_type={volume_view.type}
vol_name={volume_view.name}
{(f"vol_flags=autoresize" if volume_view.flag_autoresize else "" )}
"""
                ubinize_ini_entries.append(ubinize_ini_entry)

            with open(f"{temp_flush_dir}/config.ini", "w") as config_ini_file:
                config_ini_file.write("\n".join(ubinize_ini_entries))

            cmd = [
                "ubinize",
                "-p",
                str(ubi_view.peb_size),
                "-m",
                str(ubi_view.min_io_size),
                "-o",
                f"{temp_flush_dir}/output.ubi",
                f"{temp_flush_dir}/config.ini",
            ]
            proc = asyncio.create_subprocess_exec(
                *cmd,
            )
            returncode = proc.wait()
            if proc.returncode:
                raise CalledProcessError(returncode=returncode, cmd=cmd)

            with open(f"{temp_flush_dir}/output.ubi", "rb") as output_f:
                packed_blob_data = output_f.read()

            resource.queue_patch(Range(0, resource.get_data_length()), packed_blob_data)


class UbiIdentifier(Identifier):
    """
    Check the first four bytes of a resource and tag the resource as Ubi if it matches the file magic.
    """

    targets = (File, GenericBinary)

    external_dependencies = (PY_LZO_TOOL,)

    def identify(self, resource: Resource, config=None) -> None:
        datalength = resource.get_data_length()
        if datalength >= 4:
            data = resource.get_data(Range(0, 4))
            if data in [UBI_EC_HDR_MAGIC, UBI_VID_HDR_MAGIC]:
                resource.add_tag(Ubi)<|MERGE_RESOLUTION|>--- conflicted
+++ resolved
@@ -131,15 +131,7 @@
 
     def analyze(self, resource: Resource, config=None) -> Ubi:
         # Flush to disk
-<<<<<<< HEAD
-        with tempfile.NamedTemporaryFile() as temp_file:
-            resource_data = resource.get_data()
-            temp_file.write(resource_data)
-            temp_file.flush()
-
-=======
-        async with resource.temp_to_disk() as temp_path:
->>>>>>> 8af61457
+        with resource.temp_to_disk() as temp_path:
             ubi_obj = ubireader_ubi(
                 ubi_io.ubi_file(
                     temp_path,
