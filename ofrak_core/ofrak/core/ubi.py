import asyncio
import tempfile312 as tempfile
from dataclasses import dataclass
import logging
from typing import List, Tuple
import os
from subprocess import CalledProcessError

from ofrak.core import RawMagicPattern
from ofrak.model.tag_model import ResourceTag

from ofrak import Analyzer
from ofrak.component.packer import Packer
from ofrak.component.unpacker import Unpacker
from ofrak.model.component_model import ComponentExternalTool
from ofrak.resource import Resource
from ofrak.core.binary import GenericBinary
from ofrak.resource_view import ResourceView

from ofrak_type.range import Range

try:
    from ubireader import ubi_io
    from ubireader.ubi import ubi as ubireader_ubi
    from ubireader.ubi.defines import UBI_EC_HDR_MAGIC, UBI_VID_HDR_MAGIC, PRINT_VOL_TYPE_LIST
    from ubireader.utils import guess_peb_size
except ModuleNotFoundError:
    pass

from ofrak.model.resource_model import index

LOGGER = logging.getLogger(__name__)

UBINIZE_TOOL = ComponentExternalTool(
    "ubinize",
    "http://www.linux-mtd.infradead.org/faq/ubi.html#L_ubi_mkimg",
    install_check_arg="--help",
    apt_package="mtd-utils",
    brew_package="",  # This isn't compatible with macos, but there may be an alternative tool to do the bidding.
)


class _PyLzoTool(ComponentExternalTool):
    def __init__(self):
        super().__init__(
            "python-lzo",
            "https://github.com/jd-boyd/python-lzo",
            install_check_arg="",
        )

    def is_tool_installed(self) -> bool:
        try:
            import lzo  # type: ignore

            return True
        except ModuleNotFoundError:
            return False


PY_LZO_TOOL: _PyLzoTool = _PyLzoTool()  # For some reason mypy needs this type annotation


@dataclass
class UbiVolume(ResourceView):
    """
    An UbiVolume is a volume entry in UBI. It contains an image of arbitrary data, typically a filesystem or a
    log. Empty UbiVolumes can still reserve physical erase blocks, in case they are expected to grow.

    Volume information reflected in the 'config.ini' UBI volume entries expected by `ubinize` are stored here. Also see:
    http://www.linux-mtd.infradead.org/faq/ubi.html#L_ubi_mkimg

    :var id: The assigned volume ID within the UBI image
    :var peb_count: Number of PEBs allocated for the volume
    :var type: UBI volume type, either 'static' or 'dynamic'; see http://www.linux-mtd.infradead.org/doc/ubi.html#L_overview
    :var name: Label assigned to the volume
    :var flag_autoresize: Tells UBI to resize this volume to occupy unused space in the UBI image once; see http://www.linux-mtd.infradead.org/doc/ubi.html#L_autoresize
    :var alignment: LEB size of this volume has to be aligned on, such that Ubi.leb_size % UbiVolume.alignment == 0; see https://elixir.bootlin.com/linux/v6.1.7/source/include/uapi/mtd/ubi-user.h#L328
    """

    id: int
    peb_count: int  # size = UbiVolume.peb_count * Ubi.peb_size
    type: str
    name: str
    flag_autoresize: bool  # `vol_flags` only specifies an auto-resize flag
    alignment: int

    @index
    def UbiVolumeId(self) -> int:
        return self.id


@dataclass
class Ubi(GenericBinary):
    """
    UBI is a volume management layer for raw / unmanaged flash devices. It can be thought of LVM
    (Logical Volume Manager) with some additional features necessary for reliably using raw flash memory such as wear
    leveling and error correction. Each volume can contain any arbitrary data, though UBIFS is specially made to be used
    within an UBI volume.

    UBI parameters and volumes required by `ubinize` for repacking are defined here. Also see:
    http://www.linux-mtd.infradead.org/doc/ubi.html and
    https://github.com/vamanea/mtd-utils/blob/master/ubi-utils/ubinize.c#L288`

    :var min_io_size: Minimum number of bytes per I/O transaction (see http://www.linux-mtd.infradead.org/doc/ubi.html#L_min_io_unit)
    :var leb_size: Size of Logical Erase Blocks
    :var peb_size: Size of Physical Erase Blocks
    :var total_peb_count: The total number of PEBs, which includes hidden layout blocks in addition to data blocks allocated per volume
    :var image_seq: image sequence number recorded on EC headers (typically random)
    :var volumes: List of volumes associated with the UBI image
    """

    min_io_size: int
    leb_size: int
    peb_size: int
    total_peb_count: int  # total_peb_count usually adds 2 layout blocks in addition to data blocks allocated per volume

    # Each UBI image emitted by `ubireader` would be treated as a separate Ubi resource.
    image_seq: int
    volumes: List[UbiVolume]


class UbiAnalyzer(Analyzer[None, Ubi]):
    """
    Extract UBI parameters required for packing a resource.
    """

    targets = (Ubi,)
    outputs = (Ubi,)

    external_dependencies = (PY_LZO_TOOL,)

    def analyze(self, resource: Resource, config=None) -> Ubi:
        # Flush to disk
        with resource.temp_to_disk() as temp_path:
            ubi_obj = ubireader_ubi(
                ubi_io.ubi_file(
                    temp_path,
                    block_size=guess_peb_size(temp_path),
                    start_offset=0,
                    end_offset=None,
                )
            )

        # Technically multiple images can be encountered in an UBI blob, but that should be handled by
        # OFRAK by treating them as separate UBI resources.
        if len(ubi_obj.images) > 1:
            raise Exception(
                "Multi-image UBI blobs are not directly supported. Carve each image into a separate "
                "resource and run UbiAnalyzer on each of them."
            )
        if len(ubi_obj.images) == 0:
            raise Exception("UBI resource does not have any images.")

        image = ubi_obj.images[0]
        ubi_image_vols: List[UbiVolume] = []
        for volume in image.volumes.values():
            ubi_image_vols.append(
                UbiVolume(
                    volume.vol_rec.rec_index,
                    volume.vol_rec.reserved_pebs,
                    PRINT_VOL_TYPE_LIST[volume.vol_rec.vol_type],
                    volume.vol_rec.name.decode("utf-8"),
                    volume.vol_rec.flags,  # Autoresize flag for standard UBI
                    volume.vol_rec.alignment,
                )
            )

        return Ubi(
            ubi_obj.min_io_size,
            ubi_obj.leb_size,
            ubi_obj.peb_size,
            ubi_obj.block_count,
            image.image_seq,
            ubi_image_vols,
        )


class UbiUnpacker(Unpacker[None]):
    """
    Extract the UBI image
    """

    targets = (Ubi,)
    children = (UbiVolume,)
    external_dependencies = (PY_LZO_TOOL,)

    def unpack(self, resource: Resource, config=None):
        with tempfile.TemporaryDirectory() as temp_flush_dir:
            # flush to disk
            with open(f"{temp_flush_dir}/input.img", "wb") as temp_file:
                resource_data = resource.get_data()
                temp_file.write(resource_data)
                temp_file.flush()

            # extract temp_file to temp_flush_dir
            cmd = [
                "ubireader_extract_images",
                "-o",
                f"{temp_flush_dir}/output",
                temp_file.name,
            ]
            proc = asyncio.create_subprocess_exec(
                *cmd,
            )
            returncode = proc.wait()
            if proc.returncode:
                raise CalledProcessError(returncode=returncode, cmd=cmd)

            ubi_view = resource.view_as(Ubi)

            # Each file extracted by `ubireader_extract_images` is populated as an UbiVolume
            # `ubireader_extract_images` incorrectly appends a `ubifs` suffix despite unpacking ubi images / volumes
            for vol in ubi_view.volumes:
                f_path = (
                    f"{temp_flush_dir}/output/{os.path.basename(temp_file.name)}"
                    f"/img-{ubi_view.image_seq}_vol-{vol.name}.ubifs"
                )
                with open(f_path, "rb") as f:
                    data = f.read()
                    if len(data) > 0:
                        other_tags: Tuple[ResourceTag, ...] = (GenericBinary,)
                    else:
                        other_tags = ()
                    resource.create_child_from_view(vol, data=data, additional_tags=other_tags)


class UbiPacker(Packer[None]):
    """
    Generate an UBI image from an Ubi resource view.
    """

    targets = (Ubi,)
    external_dependencies = (UBINIZE_TOOL, PY_LZO_TOOL)

    def pack(self, resource: Resource, config=None) -> None:
        ubi_view = resource.view_as(Ubi)

        with tempfile.TemporaryDirectory() as temp_flush_dir:
            ubi_volumes = resource.get_children()
            ubinize_ini_entries = []

            for volume in ubi_volumes:
                volume_view = volume.view_as(UbiVolume)
                volume_size = volume.get_data_length()

                # I think the `ubinize` rounds up the number of required PEBs based on the provided size.
                # Maybe this? allocated PEBs = -(volume_size // -peb_size) + 1
                # For empty volumes I reverse this operation
                if volume_size != 0:
                    volume_path = (
                        f"{temp_flush_dir}/input-{ubi_view.image_seq}_vol-{volume_view.name}.ubivol"
                    )
                    volume.flush_data_to_disk(volume_path)
                else:
                    volume_path = None
                    volume_size = (volume_view.peb_count - 1) * ubi_view.peb_size

                # Generate a volume entry for `ubinize`'s config.ini
                ubinize_ini_entry = f"""\
[{volume_view.name}-volume]
mode=ubi
{(f"image={volume_path}" if volume_path else "")}
vol_id={volume_view.id}
vol_size={volume_size}
vol_type={volume_view.type}
vol_name={volume_view.name}
{(f"vol_flags=autoresize" if volume_view.flag_autoresize else "" )}
"""
                ubinize_ini_entries.append(ubinize_ini_entry)

            with open(f"{temp_flush_dir}/config.ini", "w") as config_ini_file:
                config_ini_file.write("\n".join(ubinize_ini_entries))

            cmd = [
                "ubinize",
                "-p",
                str(ubi_view.peb_size),
                "-m",
                str(ubi_view.min_io_size),
                "-o",
                f"{temp_flush_dir}/output.ubi",
                f"{temp_flush_dir}/config.ini",
            ]
            proc = asyncio.create_subprocess_exec(
                *cmd,
            )
            returncode = proc.wait()
            if proc.returncode:
                raise CalledProcessError(returncode=returncode, cmd=cmd)

            with open(f"{temp_flush_dir}/output.ubi", "rb") as output_f:
                packed_blob_data = output_f.read()

            resource.queue_patch(Range(0, resource.get_data_length()), packed_blob_data)


def match_ubi_magic(data: bytes) -> bool:
    if len(data) < 4:
        return False
    return data[:4] in [UBI_EC_HDR_MAGIC, UBI_VID_HDR_MAGIC]


<<<<<<< HEAD
    def identify(self, resource: Resource, config=None) -> None:
        datalength = resource.get_data_length()
        if datalength >= 4:
            data = resource.get_data(Range(0, 4))
            if data in [UBI_EC_HDR_MAGIC, UBI_VID_HDR_MAGIC]:
                resource.add_tag(Ubi)
=======
RawMagicPattern.register(Ubi, match_ubi_magic)
>>>>>>> 61b78f1d
<|MERGE_RESOLUTION|>--- conflicted
+++ resolved
@@ -300,13 +300,4 @@
     return data[:4] in [UBI_EC_HDR_MAGIC, UBI_VID_HDR_MAGIC]
 
 
-<<<<<<< HEAD
-    def identify(self, resource: Resource, config=None) -> None:
-        datalength = resource.get_data_length()
-        if datalength >= 4:
-            data = resource.get_data(Range(0, 4))
-            if data in [UBI_EC_HDR_MAGIC, UBI_VID_HDR_MAGIC]:
-                resource.add_tag(Ubi)
-=======
-RawMagicPattern.register(Ubi, match_ubi_magic)
->>>>>>> 61b78f1d
+RawMagicPattern.register(Ubi, match_ubi_magic)