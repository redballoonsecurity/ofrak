--- conflicted
+++ resolved
@@ -1,8 +1,9 @@
-import asyncio
 import logging
-from typing import Optional
+import subprocess
 import zlib
 from subprocess import CalledProcessError
+from typing import Optional
+
 import tempfile312 as tempfile
 
 from ofrak.component.packer import Packer
@@ -109,13 +110,8 @@
         return result
 
     @staticmethod
-<<<<<<< HEAD
     def pack_with_pigz(data: bytes) -> bytes:
-        with tempfile.NamedTemporaryFile() as uncompressed_file:
-=======
-    async def pack_with_pigz(data: bytes) -> bytes:
         with tempfile.NamedTemporaryFile(delete_on_close=False) as uncompressed_file:
->>>>>>> 8af61457
             uncompressed_file.write(data)
             uncompressed_file.close()
 
@@ -124,16 +120,10 @@
                 "-c",
                 uncompressed_file.name,
             ]
-            proc = asyncio.create_subprocess_exec(
-                *cmd,
-                stdout=asyncio.subprocess.PIPE,
-                stderr=asyncio.subprocess.PIPE,
-            )
-            stdout, stderr = proc.communicate()
+            proc = subprocess.run(cmd, capture_output=True)
             if proc.returncode:
-                raise CalledProcessError(returncode=proc.returncode, stderr=stderr, cmd=cmd)
-
-            return stdout
+                raise CalledProcessError(returncode=proc.returncode, stderr=proc.stderr, cmd=cmd)
+            return proc.stdout
 
 
 MagicMimeIdentifier.register(GzipData, "application/gzip")
