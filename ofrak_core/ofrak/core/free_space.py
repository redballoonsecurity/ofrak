from collections import defaultdict
from dataclasses import dataclass, field, replace
from itertools import chain
from typing import List, Tuple, Dict, Optional, Iterable, Mapping, Type
from warnings import warn

from immutabledict import immutabledict

from ofrak.core.binary import BinaryPatchModifier, BinaryPatchConfig

from ofrak.component.analyzer import Analyzer
from ofrak.component.modifier import Modifier, ModifierError
from ofrak.core.memory_region import MemoryRegion
from ofrak.model.component_model import ComponentConfig
from ofrak.model.resource_model import index
from ofrak.resource import Resource
from ofrak.resource_view import ResourceView
from ofrak.service.resource_service_i import (
    ResourceFilter,
    ResourceAttributeRangeFilter,
    ResourceAttributeValueFilter,
    ResourceSort,
)
from ofrak_patch_maker.model import AssembledObject, PatchRegionConfig, BOM
from ofrak_patch_maker.toolchain.model import Segment
from ofrak_type.memory_permissions import MemoryPermissions
from ofrak_type.range import Range, remove_subranges


class FreeSpaceAllocationError(RuntimeError):
    pass


@dataclass
class AnyFreeSpace(MemoryRegion):
    permissions: MemoryPermissions

    @index
    def Permissions(self) -> int:
        return self.permissions.value


@dataclass
class FreeSpace(AnyFreeSpace):
    ...


@dataclass
class RuntimeFreeSpace(AnyFreeSpace):
    ...


@dataclass
class FreeSpaceAllocation(ComponentConfig):
    permissions: MemoryPermissions
    allocations: List[Range]


@dataclass
class Allocatable(ResourceView):
    """
    Identifies a resource that may have some free space available within it to allocate (for
    arbitrary purposes). Once tagged as an Allocatable, a resource may be analyzed to find all of
    the available free space within it and its descendants. These ranges are stored as
    minimal lists of contiguous ranges of free space (ranges which overlap or touch are combined),
    sorted first by size then vaddr (lowest to highest). Each list of free space ranges contains
    only free space with one type of memory access permissions of the ranges, i.e. all read-only
    free space is stored in one list, all read-execute free-space is stored in another list, etc.
    """

    free_space_ranges: Dict[MemoryPermissions, List[Range]]
    dataless_free_space_ranges: Dict[MemoryPermissions, List[Range]] = field(default_factory=dict)

    def allocate(
        self,
        permissions: MemoryPermissions,
        requested_size: int,
        alignment: int = 4,
        min_fragment_size: Optional[int] = None,
        within_range: Optional[Range] = None,
        with_data: bool = True,
    ) -> List[Range]:
        """
        Request some range(s) of free space which satisfies the given constraints as parameters.
        If such ranges are found, the resources they belong to (which are descendants of this
        `Allocatable`) are modified to reflect that part or all of them are no longer valid free
        space using
        [RemoveFreeSpaceModifier][ofrak.core.free_space.RemoveFreeSpaceModifier].

        Allows either a fragmented allocation (X space is allocated across N individual ranges),
        or a non-fragmented allocation (one range of size X). To force the allocation to be
        non-fragmented, set the `min_fragment_size` param equal to the `requested_size`.

        :param permissions: Required memory permissions of the free space (exact match)
        :param requested_size: Total size of allocated ranges
        :param alignment: That start of the allocated ranges will be aligned to `alignment` bytes
        :param min_fragment_size: The minimum size of each allocated range
        :param within_range: All returned ranges must be within this virtual address range
        :param with_data: Whether the free space range(s) need to be mapped to some modifiable
        data or not. Ranges without data are suitable for uninitialized memory e.g. `.bss`.

        :return: A list of one or more [Range][ofrak_type.range.Range], which each contain a
         start and end vaddr of an allocated range of free space

        :raises FreeSpaceAllocationError: if there is not enough free space to allocate which
        matches the given constraints
        """
        allocated_ranges = self._allocate(
            permissions,
            requested_size,
            alignment,
            min_fragment_size,
            within_range,
            with_data,
        )

        # Having acquired a satisfactory allocation, make sure subsequent calls won't allocate
        # from this same block
        self.resource.run(
            RemoveFreeSpaceModifier,
            FreeSpaceAllocation(
                permissions,
                allocated_ranges,
            ),
        )
        self.remove_allocation_from_cached_free_ranges(allocated_ranges, permissions)

        return allocated_ranges

    def allocate_bom(
        self,
        bom: BOM,
        permission_map: Optional[Mapping[MemoryPermissions, Iterable[MemoryPermissions]]] = None,
    ) -> PatchRegionConfig:
        """
        Responsible for allocating the patches if free memory is required and
        providing details about where space was made.

        :param bom:
        :param permission_map: a map that assigns patch segment-local permissions to possible
        destination permissions. available memory pool is evaluated in order!
        Ex: a developer wants to enable allocation of RO strings from .rodata in an RX .text section.

        :return: information required to generate the linker directive script
        """
        segments_to_allocate: List[Tuple[AssembledObject, Segment]] = []
        for obj in bom.object_map.values():
            for segment in obj.segment_map.values():
                segments_to_allocate.append((obj, segment))

        # Allocate non-bss and largest segments first
        segments_to_allocate.sort(key=lambda o_s: (not o_s[1].is_bss, o_s[1].length), reverse=True)
        segments_by_object: Dict[str, List[Segment]] = defaultdict(list)
        for obj, segment in segments_to_allocate:
            vaddr, final_size = 0, 0
            if segment.length == 0:
                continue
            if permission_map is not None:
                possible_perms = permission_map[segment.access_perms]
            else:
                possible_perms = (segment.access_perms,)
            alignment = max(bom.segment_alignment, segment.alignment)
            for candidate_permissions in possible_perms:
                try:
                    allocs = self.allocate(
                        candidate_permissions,
                        segment.length,
                        min_fragment_size=segment.length,
                        alignment=alignment,
                        with_data=not segment.is_bss,
                    )
                    allocation = next(iter(allocs))
                    vaddr = allocation.start
                    final_size = allocation.length()
                    break
                except FreeSpaceAllocationError:
                    continue

            if final_size == 0:
                if segment.is_bss:
                    # fall back to legacy .bss allocation
                    warn(
                        f"Could not find enough free space for unloaded segment with access perms "
                        "{possible_perms} and length {segment.length}. Assuming segment will be "
                        "placed with deprecated unsafe_bss_segment by ofrak_patch_maker.",
                        category=DeprecationWarning,
                    )
                    vaddr = Segment.BSS_LEGACY_VADDR
                    final_size = segment.length
                else:
                    raise FreeSpaceAllocationError(
                        f"Could not find enough free space for access perms {possible_perms} and "
                        f"length {segment.length}"
                    )

            segments_by_object[obj.path].append(
                replace(
                    segment,
                    vm_address=vaddr,
                    length=final_size,
                    alignment=alignment,
                )
            )

        all_segments: Dict[str, Tuple[Segment, ...]] = {
            object_path: tuple(segments) for object_path, segments in segments_by_object.items()
        }

        return PatchRegionConfig(bom.name + "_patch", immutabledict(all_segments))

    def _allocate(
        self,
        permissions: MemoryPermissions,
        requested_size: int,
        alignment: int = 4,
        min_fragment_size: Optional[int] = None,
        within_range: Optional[Range] = None,
        with_data: bool = True,
    ) -> List[Range]:
        if with_data:
            free_ranges = self.free_space_ranges.get(permissions, [])
            if len(free_ranges) == 0:
                raise FreeSpaceAllocationError(
                    f"No free space with mapped data and permissions {permissions}."
                )
        else:
            free_ranges = self.dataless_free_space_ranges.get(
                permissions, []
            ) + self.free_space_ranges.get(permissions, [])
            if len(free_ranges) == 0:
                raise FreeSpaceAllocationError(f"No free space with permissions {permissions}.")

        if min_fragment_size is None:
            _min_fragment_size = requested_size
        elif min_fragment_size <= 0:
            raise ValueError(f"Minimum fragment size must be >0 or None! Got {min_fragment_size}.")
        else:
            _min_fragment_size = min_fragment_size

        unallocated_size = requested_size
        allocation: List = list()

        for free_range in free_ranges:
            assert unallocated_size >= 0
            if unallocated_size == 0:
                break

            # 1. Transform free range to only ranges within vaddr range constraint
            try:
                if within_range:
                    free_range = free_range.intersect(within_range)
            except ValueError:
                # There is no overlap with the `within_range` constraint
                continue
            # 2. Transform free range to satisfy alignment
            try:
                free_range = align_range_start(free_range, alignment)
            except ValueError:
                # Free range is too small to satisfy alignment
                continue
            # 3. Transform free range to only the range we actually require for allocation
            new_length = min(free_range.length(), unallocated_size)
            free_range = Range.from_size(free_range.start, new_length)
            # If transformed range is not not big enough, continue
            if free_range.length() < _min_fragment_size:
                continue

            allocation.append(free_range)
            unallocated_size -= free_range.length()

        assert unallocated_size >= 0
        if unallocated_size > 0:
            raise FreeSpaceAllocationError(
                f"Not enough valid free space to allocate {requested_size} "
                f"units with constraints alignment={alignment}, "
                f"permissions={permissions}, "
                f"min_fragment_size={min_fragment_size}, "
                f"within_range={within_range}, "
                f"with_data={with_data}."
            )

        return allocation

    @staticmethod
    def sort_free_ranges(ranges: Iterable[Range]) -> List[Range]:
        return list(sorted(ranges, key=lambda r: (r.length(), r.start)))

    def remove_allocation_from_cached_free_ranges(
        self, allocation: List[Range], permissions: MemoryPermissions
    ):
        if len(allocation) == 0:
            return

        for cache in self.free_space_ranges, self.dataless_free_space_ranges:
            if permissions not in cache:
                continue

            new_ranges = remove_subranges(
                cache[permissions],
                allocation,
            )
            cache[permissions] = Allocatable.sort_free_ranges(new_ranges)


class FreeSpaceAnalyzer(Analyzer[None, Allocatable]):
    """
    Analyze an `Allocatable` resource to find the ranges of free space it contains by searching for
    descendants tagged as `FreeSpace`. The ranges of each individual `FreeSpace` resource will be
    globbed into as few non-overlapping ranges as possible. The ranges of different types of free
    space - such as RW permissions vs RX permissions - will be calculated and stored separately.
    """

    targets = (Allocatable,)
    outputs = (Allocatable,)

<<<<<<< HEAD
    def analyze(self, resource: Resource, config: ComponentConfig = None) -> Allocatable:
        ranges_by_permissions = defaultdict(list)
        for free_space_r in resource.get_descendants_as_view(
            FreeSpace,
            r_filter=ResourceFilter.with_tags(FreeSpace),
            r_sort=ResourceSort(FreeSpace.VirtualAddress),
        ):
=======
    @staticmethod
    def _merge_ranges_by_permissions(free_spaces: Iterable[AnyFreeSpace]):
        ranges_by_permissions = defaultdict(list)
        for free_space_r in free_spaces:
>>>>>>> 61b78f1d
            ranges_by_permissions[free_space_r.permissions].append(free_space_r.vaddr_range())

        merged_ranges_by_permissions: Dict[MemoryPermissions, List[Range]] = {}
        for perms, ranges in ranges_by_permissions.items():
            merged_ranges_by_permissions[perms] = Allocatable.sort_free_ranges(
                Range.merge_ranges(ranges)
            )

        return merged_ranges_by_permissions

    async def analyze(self, resource: Resource, config: ComponentConfig = None) -> Allocatable:
        free_spaces_with_data = []
        free_spaces_without_data = []

        for free_space_r in await resource.get_descendants_as_view(
            AnyFreeSpace,
            r_filter=ResourceFilter.with_tags(AnyFreeSpace),
            r_sort=ResourceSort(AnyFreeSpace.VirtualAddress),
        ):
            if free_space_r.resource.has_tag(RuntimeFreeSpace):
                if free_space_r.resource.get_data_id() is not None:
                    raise ValueError(
                        f"Found RuntimeFreeSpace with mapped data, should be FreeSpace instead"
                    )
                free_spaces_without_data.append(free_space_r)
            elif free_space_r.resource.has_tag(FreeSpace):
                if free_space_r.resource.get_data_id() is None:
                    raise ValueError(
                        f"Found FreeSpace without mapped data, should be RuntimeFreeSpace instead"
                    )
                free_spaces_with_data.append(free_space_r)
            else:
                raise TypeError("Got AnyFreeSpace without FreeSpace or RuntimeFreeSpace tags")

        return Allocatable(
            free_space_ranges=self._merge_ranges_by_permissions(free_spaces_with_data),
            dataless_free_space_ranges=self._merge_ranges_by_permissions(free_spaces_without_data),
        )


class RemoveFreeSpaceModifier(Modifier[FreeSpaceAllocation]):
    """
    After allocating some space from an `Allocatable`, fix up its descendants to make sure the
    allocated space will not be allocated again. Remove FreeSpace tags from resources which
    overlap with an allocated range. If part of one of these resources is not within an
    allocated range, create a child tagged as FreeSpace to reflect that part of it is still
    available as free space.
    """

    targets = (Allocatable,)

<<<<<<< HEAD
    def modify(self, resource: Resource, config: FreeSpaceAllocation) -> None:
        wholly_allocated_resources = list()
        partially_allocated_resources: Dict[bytes, Tuple[FreeSpace, List[Range]]] = dict()
        allocatable = resource.view_as(Allocatable)

        for alloc in config.allocations:
            for res_wholly_in_alloc in resource.get_descendants_as_view(
                FreeSpace,
=======
    async def modify(self, resource: Resource, config: FreeSpaceAllocation) -> None:
        wholly_allocated_resources: List[AnyFreeSpace] = []
        partially_allocated_resources: Dict[bytes, Tuple[AnyFreeSpace, List[Range]]] = dict()
        allocatable = await resource.view_as(Allocatable)

        for alloc in config.allocations:
            for res_wholly_in_alloc in await resource.get_descendants_as_view(
                AnyFreeSpace,
>>>>>>> 61b78f1d
                r_filter=ResourceFilter(
                    tags=(AnyFreeSpace,),
                    attribute_filters=(
                        ResourceAttributeValueFilter(
                            AnyFreeSpace.Permissions, config.permissions.value
                        ),
                        ResourceAttributeRangeFilter(
                            AnyFreeSpace.VirtualAddress,
                            min=alloc.start,
                            max=alloc.end - 1,
                        ),
                        ResourceAttributeRangeFilter(
                            AnyFreeSpace.EndVaddr, min=alloc.start + 1, max=alloc.end
                        ),
                    ),
                ),
            ):
                wholly_allocated_resources.append(res_wholly_in_alloc)

            for res_partially_in_alloc in self._get_partially_overlapping_resources(
                resource,
                config.permissions,
                alloc,
            ):
                free_space_range = res_partially_in_alloc.vaddr_range()
                overlap = alloc.intersect(free_space_range)
                assert overlap.length() > 0
                free_space_res_id = res_partially_in_alloc.resource.get_id()
                if free_space_res_id in partially_allocated_resources:
                    _, allocated_ranges_of_res = partially_allocated_resources[free_space_res_id]
                    allocated_ranges_of_res.append(overlap)
                else:
                    partially_allocated_resources[free_space_res_id] = (
                        res_partially_in_alloc,
                        [overlap],
                    )

        for fs in wholly_allocated_resources:
            fs.resource.remove_tag(FreeSpace)
            fs.resource.remove_tag(RuntimeFreeSpace)
            fs.resource.remove_tag(AnyFreeSpace)

        for fs, allocated_ranges in partially_allocated_resources.values():
            remaining_free_space_ranges = remove_subranges([fs.vaddr_range()], allocated_ranges)
<<<<<<< HEAD
            for remaining_range in remaining_free_space_ranges:
                remaining_data_range = Range.from_size(
                    fs.get_offset_in_self(remaining_range.start), remaining_range.length()
                )
                fs.resource.create_child_from_view(
                    FreeSpace(
                        remaining_range.start,
                        remaining_range.length(),
                        fs.permissions,
                    ),
                    data_range=remaining_data_range,
                )
            fs.resource.remove_tag(FreeSpace)
=======
            if fs.resource.has_tag(FreeSpace):
                for remaining_range in remaining_free_space_ranges:
                    remaining_data_range = Range.from_size(
                        fs.get_offset_in_self(remaining_range.start), remaining_range.length()
                    )
                    await fs.resource.create_child_from_view(
                        FreeSpace(
                            remaining_range.start,
                            remaining_range.length(),
                            fs.permissions,
                        ),
                        data_range=remaining_data_range,
                    )
                fs.resource.remove_tag(FreeSpace)
            elif fs.resource.has_tag(RuntimeFreeSpace):
                for remaining_range in remaining_free_space_ranges:
                    await fs.resource.create_child_from_view(
                        RuntimeFreeSpace(
                            remaining_range.start,
                            remaining_range.length(),
                            fs.permissions,
                        ),
                        data_range=None,
                    )
                fs.resource.remove_tag(RuntimeFreeSpace)
            else:
                raise TypeError(f"Got AnyFreeSpace {fs} without FreeSpace or RuntimeFreeSpace tags")

            fs.resource.remove_tag(AnyFreeSpace)
>>>>>>> 61b78f1d

        # Update Allocatable attributes, reflecting removed ranges
        allocatable.remove_allocation_from_cached_free_ranges(
            config.allocations, config.permissions
        )
        resource.add_view(allocatable)

    @staticmethod
    def _get_partially_overlapping_resources(
        resource: Resource,
        permissions: MemoryPermissions,
        alloc: Range,
    ) -> Iterable[AnyFreeSpace]:
        filter_overlapping_free_range_end = (
            ResourceAttributeValueFilter(AnyFreeSpace.Permissions, permissions.value),
            ResourceAttributeRangeFilter(AnyFreeSpace.VirtualAddress, max=alloc.end),
            ResourceAttributeRangeFilter(
                AnyFreeSpace.EndVaddr,
                min=alloc.end + 1,
            ),
        )
        filter_overlapping_free_range_start = (
            ResourceAttributeValueFilter(AnyFreeSpace.Permissions, permissions.value),
            ResourceAttributeRangeFilter(
                AnyFreeSpace.VirtualAddress,
                max=alloc.start - 1,
            ),
            ResourceAttributeRangeFilter(
                AnyFreeSpace.EndVaddr,
                min=alloc.start + 1,
            ),
        )

<<<<<<< HEAD
        resources_overlapping_free_range_end = resource.get_descendants_as_view(
            FreeSpace,
=======
        resources_overlapping_free_range_end = await resource.get_descendants_as_view(
            AnyFreeSpace,
>>>>>>> 61b78f1d
            r_filter=ResourceFilter(
                tags=(AnyFreeSpace,),
                attribute_filters=filter_overlapping_free_range_end,
            ),
        )
<<<<<<< HEAD
        resources_overlapping_free_range_start = resource.get_descendants_as_view(
            FreeSpace,
=======
        resources_overlapping_free_range_start = await resource.get_descendants_as_view(
            AnyFreeSpace,
>>>>>>> 61b78f1d
            r_filter=ResourceFilter(
                tags=(AnyFreeSpace,),
                attribute_filters=filter_overlapping_free_range_start,
            ),
        )

        return chain(
            resources_overlapping_free_range_end,
            resources_overlapping_free_range_start,
        )


def _find_and_delete_overlapping_children(resource: Resource, freed_range: Range):
    # Note this filter calculation has the potential to be very expensive if, for instance,
    # the resource is an entire program segment...
    overlap_resources = list(
        resource.get_children_as_view(
            MemoryRegion,
            r_filter=ResourceFilter(
                tags=(MemoryRegion,),
                attribute_filters=(
                    ResourceAttributeRangeFilter(MemoryRegion.VirtualAddress, max=freed_range.end),
                    ResourceAttributeRangeFilter(MemoryRegion.EndVaddr, min=freed_range.start + 1),
                ),
            ),
        )
    )
    for overlapping_child in overlap_resources:
        overlapping_child.resource.delete()
        overlapping_child.resource.save()


def _get_patch(freed_range: Range, stub: bytes, fill: bytes) -> bytes:
    total_fill_length = freed_range.length() - len(stub)
    remainder = total_fill_length % len(fill)
    final = b"".join([stub, fill * (total_fill_length // len(fill)), fill[:remainder]])
    assert len(final) == freed_range.length()
    return final


@dataclass
class FreeSpaceModifierConfig(ComponentConfig):
    """
    Configuration for modifier which marks some free space.

    :var permissions: Memory permissions to give the created free space.
    :var stub: Bytes for a stub to be injected before the free space. The stub will not be marked as
      [FreeSpace][ofrak.core.free_space.FreeSpace].
    :var fill: Pattern of bytes to fill the free space with.
    """

    permissions: MemoryPermissions
    stub: bytes = b""
    fill: bytes = b"\x00"

    def __post_init__(self):
        if len(self.fill) == 0:
            raise ValueError(f"The minimum size for fill is 1 byte, got 0: {self}")


class FreeSpaceModifier(Modifier[FreeSpaceModifierConfig]):
    """
    Turn a [MemoryRegion][ofrak.core.memory_region.MemoryRegion] resource into allocatable free
    space by replacing its data with b'\x00' or optionally specified bytes.

    The modifier allows for an optional "stub", bytes to be injected at the beginning of the target resource. The stub
    bytes are not marked as [FreeSpace][ofrak.core.free_space.FreeSpace].
    """

    targets = (MemoryRegion,)

    def modify(self, resource: Resource, config: FreeSpaceModifierConfig):
        mem_region_view = resource.view_as(MemoryRegion)

        freed_range = Range(
            mem_region_view.virtual_address,
            mem_region_view.virtual_address + mem_region_view.size,
        )
<<<<<<< HEAD
        patch_data = _get_patch(freed_range, config.stub, config.fill)
        parent = resource.get_parent()
        patch_offset = (resource.get_data_range_within_parent()).start
        patch_range = freed_range.translate(patch_offset - freed_range.start)
=======
        parent = await resource.get_parent()
>>>>>>> 61b78f1d

        FreeSpaceTag: Type[AnyFreeSpace]
        # no data within parent indicates we're marking a memory mapped region outside of the
        # flash for .bss (RW) space. In theory, an ELF object could have a read only region
        # of all zeros optimized out into a SHT_NOBITS section, although in practice this never
        # happens and it goes into .rodata instead, so we treat a readonly config with no
        # data as a user error. If you ever encounter a readonly, SHT_NOBITS section, file an issue
        # to remove this check.
        if resource.get_data_id() is None:
            if config.permissions & MemoryPermissions.RW != MemoryPermissions.RW:
                raise ValueError(
                    "FreeSpaceModifier on a resource with no data should only be used for RW(X) regions"
                )

            if len(config.stub) != 0:
                raise ValueError("FreeSpaceModifier on a resource with no data cannot have a stub")

            freed_data_range = None
            FreeSpaceTag = RuntimeFreeSpace
        else:
            patch_data = _get_patch(freed_range, config.stub, config.fill)
            patch_offset = (await resource.get_data_range_within_parent()).start
            patch_range = freed_range.translate(patch_offset - freed_range.start)

            # Patch in the patch_data
            await parent.run(BinaryPatchModifier, BinaryPatchConfig(patch_offset, patch_data))

            if len(config.stub) > 0:
                # Grab tags, so they can be saved to the stub.
                # At some point, it might be nice to save the attributes as well.
                current_tags = resource.get_tags()

                await parent.create_child_from_view(
                    MemoryRegion(mem_region_view.virtual_address, len(config.stub)),
                    data_range=Range.from_size(patch_range.start, len(config.stub)),
                    additional_tags=current_tags,
                )

            freed_data_range = Range(patch_range.start + len(config.stub), patch_range.end)
            FreeSpaceTag = FreeSpace

        # One interesting side effect here is the Resource used to call this modifier no longer exists
        # when this modifier returns. This can be confusing. Would an update work better in this case?
        resource.delete()
        resource.save()

<<<<<<< HEAD
        # Patch in the patch_data
        parent.run(BinaryPatchModifier, BinaryPatchConfig(patch_offset, patch_data))

        free_offset = len(config.stub)

        if len(config.stub) > 0:
            # Create the stub
            parent.create_child_from_view(
                MemoryRegion(mem_region_view.virtual_address, len(config.stub)),
                data_range=Range.from_size(patch_range.start, len(config.stub)),
                additional_tags=current_tags,
            )

        # Create the FreeSpace child
        parent.create_child_from_view(
            FreeSpace(
=======
        free_offset = len(config.stub)

        # Create the FreeSpace child
        await parent.create_child_from_view(
            FreeSpaceTag(
>>>>>>> 61b78f1d
                mem_region_view.virtual_address + free_offset,
                mem_region_view.size - free_offset,
                config.permissions,
            ),
            data_range=freed_data_range,
        )


@dataclass
class PartialFreeSpaceModifierConfig(ComponentConfig):
    """
    :var permissions: memory permissions to give the created free space.
    :var range_to_remove: The ranges to consider as free space (remove).
    :var stub: Bytes for a stub to be injected before the free space. If a stub is specified, then the FreeSpace created
      will decrease in size. For example, with a stub of b"HA" and range_to_remove=Range(4,10), the final FreeSpace will
      end up corresponding to Range(6,10).
    :var fill: Pattern of bytes to fill the free space with.
    """

    permissions: MemoryPermissions
    range_to_remove: Range
    stub: bytes = b""
    fill: bytes = b"\x00"

    def __post_init__(self):
        if len(self.fill) == 0:
            raise ValueError(f"The minimum size for fill is 1 byte, got 0: {self}")


class PartialFreeSpaceModifier(Modifier[PartialFreeSpaceModifierConfig]):
    """
    Turn part of a [MemoryRegion][ofrak.core.memory_region.MemoryRegion] resource into allocatable
    free space by replacing a range of its data with fill bytes (b'\x00' by default).

    The modifier supports optionally injecting a "stub", bytes at the beginning of the targeted range that will not be
    marked as [FreeSpace][ofrak.core.free_space.FreeSpace].
    """

    targets = (MemoryRegion,)

    def modify(self, resource: Resource, config: PartialFreeSpaceModifierConfig):
        freed_range = config.range_to_remove
        mem_region_view = resource.view_as(MemoryRegion)
        if not freed_range.within(mem_region_view.vaddr_range()):
            raise ModifierError(
                f"Free space range, {freed_range}, must lie within target memory"
                f"region range, {mem_region_view.vaddr_range()}"
            )

        _find_and_delete_overlapping_children(resource, freed_range)

        patch_offset = mem_region_view.get_offset_in_self(freed_range.start)
        patch_range = Range.from_size(patch_offset, freed_range.length())
        patch_data = _get_patch(freed_range, config.stub, config.fill)
        mem_region_view.resource.run(
            BinaryPatchModifier, BinaryPatchConfig(patch_offset, patch_data)
        )

        free_offset = len(config.stub)
        mem_region_view.resource.create_child_from_view(
            FreeSpace(
                freed_range.start + free_offset,
                freed_range.length() - free_offset,
                config.permissions,
            ),
            data_range=Range(patch_range.start + free_offset, patch_range.end),
        )


def align_range_start(unaligned_range: Range, alignment: int) -> Range:
    """
    Increase the range start address so it is a multiple of the `alignment` size.
    This function does not update the end address of the Range.

    :param unaligned_range: the range to align
    :param alignment: the new start address will be a multiple of this value

    :raises ValueError: if alignment is greater than length of the unaligned range

    :return: a new Range whose start address has the specified alignment
    """
    offset_to_align_start = (alignment - (unaligned_range.start % alignment)) % alignment

    try:
        aligned_range = Range(
            unaligned_range.start + offset_to_align_start,
            unaligned_range.end,
        )
    except ValueError as e:
        raise e

    assert aligned_range.within(unaligned_range)

    return aligned_range<|MERGE_RESOLUTION|>--- conflicted
+++ resolved
@@ -313,20 +313,10 @@
     targets = (Allocatable,)
     outputs = (Allocatable,)
 
-<<<<<<< HEAD
-    def analyze(self, resource: Resource, config: ComponentConfig = None) -> Allocatable:
-        ranges_by_permissions = defaultdict(list)
-        for free_space_r in resource.get_descendants_as_view(
-            FreeSpace,
-            r_filter=ResourceFilter.with_tags(FreeSpace),
-            r_sort=ResourceSort(FreeSpace.VirtualAddress),
-        ):
-=======
     @staticmethod
     def _merge_ranges_by_permissions(free_spaces: Iterable[AnyFreeSpace]):
         ranges_by_permissions = defaultdict(list)
         for free_space_r in free_spaces:
->>>>>>> 61b78f1d
             ranges_by_permissions[free_space_r.permissions].append(free_space_r.vaddr_range())
 
         merged_ranges_by_permissions: Dict[MemoryPermissions, List[Range]] = {}
@@ -378,25 +368,14 @@
 
     targets = (Allocatable,)
 
-<<<<<<< HEAD
     def modify(self, resource: Resource, config: FreeSpaceAllocation) -> None:
-        wholly_allocated_resources = list()
-        partially_allocated_resources: Dict[bytes, Tuple[FreeSpace, List[Range]]] = dict()
+        wholly_allocated_resources: List[AnyFreeSpace] = []
+        partially_allocated_resources: Dict[bytes, Tuple[AnyFreeSpace, List[Range]]] = dict()
         allocatable = resource.view_as(Allocatable)
 
         for alloc in config.allocations:
             for res_wholly_in_alloc in resource.get_descendants_as_view(
-                FreeSpace,
-=======
-    async def modify(self, resource: Resource, config: FreeSpaceAllocation) -> None:
-        wholly_allocated_resources: List[AnyFreeSpace] = []
-        partially_allocated_resources: Dict[bytes, Tuple[AnyFreeSpace, List[Range]]] = dict()
-        allocatable = await resource.view_as(Allocatable)
-
-        for alloc in config.allocations:
-            for res_wholly_in_alloc in await resource.get_descendants_as_view(
                 AnyFreeSpace,
->>>>>>> 61b78f1d
                 r_filter=ResourceFilter(
                     tags=(AnyFreeSpace,),
                     attribute_filters=(
@@ -441,27 +420,12 @@
 
         for fs, allocated_ranges in partially_allocated_resources.values():
             remaining_free_space_ranges = remove_subranges([fs.vaddr_range()], allocated_ranges)
-<<<<<<< HEAD
-            for remaining_range in remaining_free_space_ranges:
-                remaining_data_range = Range.from_size(
-                    fs.get_offset_in_self(remaining_range.start), remaining_range.length()
-                )
-                fs.resource.create_child_from_view(
-                    FreeSpace(
-                        remaining_range.start,
-                        remaining_range.length(),
-                        fs.permissions,
-                    ),
-                    data_range=remaining_data_range,
-                )
-            fs.resource.remove_tag(FreeSpace)
-=======
             if fs.resource.has_tag(FreeSpace):
                 for remaining_range in remaining_free_space_ranges:
                     remaining_data_range = Range.from_size(
                         fs.get_offset_in_self(remaining_range.start), remaining_range.length()
                     )
-                    await fs.resource.create_child_from_view(
+                    fs.resource.create_child_from_view(
                         FreeSpace(
                             remaining_range.start,
                             remaining_range.length(),
@@ -472,7 +436,7 @@
                 fs.resource.remove_tag(FreeSpace)
             elif fs.resource.has_tag(RuntimeFreeSpace):
                 for remaining_range in remaining_free_space_ranges:
-                    await fs.resource.create_child_from_view(
+                    fs.resource.create_child_from_view(
                         RuntimeFreeSpace(
                             remaining_range.start,
                             remaining_range.length(),
@@ -485,7 +449,6 @@
                 raise TypeError(f"Got AnyFreeSpace {fs} without FreeSpace or RuntimeFreeSpace tags")
 
             fs.resource.remove_tag(AnyFreeSpace)
->>>>>>> 61b78f1d
 
         # Update Allocatable attributes, reflecting removed ranges
         allocatable.remove_allocation_from_cached_free_ranges(
@@ -519,25 +482,15 @@
             ),
         )
 
-<<<<<<< HEAD
         resources_overlapping_free_range_end = resource.get_descendants_as_view(
-            FreeSpace,
-=======
-        resources_overlapping_free_range_end = await resource.get_descendants_as_view(
             AnyFreeSpace,
->>>>>>> 61b78f1d
             r_filter=ResourceFilter(
                 tags=(AnyFreeSpace,),
                 attribute_filters=filter_overlapping_free_range_end,
             ),
         )
-<<<<<<< HEAD
         resources_overlapping_free_range_start = resource.get_descendants_as_view(
-            FreeSpace,
-=======
-        resources_overlapping_free_range_start = await resource.get_descendants_as_view(
             AnyFreeSpace,
->>>>>>> 61b78f1d
             r_filter=ResourceFilter(
                 tags=(AnyFreeSpace,),
                 attribute_filters=filter_overlapping_free_range_start,
@@ -616,14 +569,7 @@
             mem_region_view.virtual_address,
             mem_region_view.virtual_address + mem_region_view.size,
         )
-<<<<<<< HEAD
-        patch_data = _get_patch(freed_range, config.stub, config.fill)
         parent = resource.get_parent()
-        patch_offset = (resource.get_data_range_within_parent()).start
-        patch_range = freed_range.translate(patch_offset - freed_range.start)
-=======
-        parent = await resource.get_parent()
->>>>>>> 61b78f1d
 
         FreeSpaceTag: Type[AnyFreeSpace]
         # no data within parent indicates we're marking a memory mapped region outside of the
@@ -670,30 +616,11 @@
         resource.delete()
         resource.save()
 
-<<<<<<< HEAD
-        # Patch in the patch_data
-        parent.run(BinaryPatchModifier, BinaryPatchConfig(patch_offset, patch_data))
-
         free_offset = len(config.stub)
-
-        if len(config.stub) > 0:
-            # Create the stub
-            parent.create_child_from_view(
-                MemoryRegion(mem_region_view.virtual_address, len(config.stub)),
-                data_range=Range.from_size(patch_range.start, len(config.stub)),
-                additional_tags=current_tags,
-            )
 
         # Create the FreeSpace child
         parent.create_child_from_view(
-            FreeSpace(
-=======
-        free_offset = len(config.stub)
-
-        # Create the FreeSpace child
-        await parent.create_child_from_view(
             FreeSpaceTag(
->>>>>>> 61b78f1d
                 mem_region_view.virtual_address + free_offset,
                 mem_region_view.size - free_offset,
                 config.permissions,
