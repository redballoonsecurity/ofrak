--- conflicted
+++ resolved
@@ -55,14 +55,8 @@
 
         :return: the basic block's assembly
         """
-<<<<<<< HEAD
         instructions = self.get_instructions()
-        instruction_assemblies = [i.get_assembly() for i in instructions]
-        return "\n".join(instruction_assemblies)
-=======
-        instructions = await self.get_instructions()
         return "\n".join([i.get_assembly() for i in instructions])
->>>>>>> 61b78f1d
 
 
 class BasicBlockUnpacker(Unpacker[None], ABC):
