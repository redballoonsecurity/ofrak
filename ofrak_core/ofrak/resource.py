import asyncio
import contextlib
import dataclasses
import hashlib
import logging
from inspect import isawaitable
from typing import (
    AsyncIterator,
    BinaryIO,
    Iterable,
    List,
    Optional,
    Tuple,
    Type,
    TypeVar,
    cast,
    Union,
    Awaitable,
    Sequence,
    Callable,
    Set,
    Pattern,
    overload,
)
<<<<<<< HEAD
=======
from contextlib import asynccontextmanager
from warnings import warn

>>>>>>> 61b78f1d
import tempfile312 as tempfile

from ofrak.component.interface import ComponentInterface
from ofrak.model.component_model import ComponentContext, CC, ComponentRunResult
from ofrak.model.data_model import DataPatch
from ofrak.model.job_model import (
    JobRunContext,
)
from ofrak.model.job_request_model import (
    JobAnalyzerRequest,
    JobComponentRequest,
    JobMultiComponentRequest,
)
from ofrak.model.resource_model import (
    ResourceAttributes,
    ResourceModel,
    MutableResourceModel,
    ResourceContext,
    Data,
)
from ofrak.model.tag_model import ResourceTag
from ofrak.model.viewable_tag_model import (
    ViewableResourceTag,
    ResourceViewInterface,
    ResourceViewContext,
)
from ofrak.service.data_service_i import DataServiceInterface
from ofrak.service.dependency_handler import DependencyHandler
from ofrak.service.id_service_i import IDServiceInterface
from ofrak.service.job_service_i import JobServiceInterface
from ofrak.service.resource_service_i import (
    ResourceServiceInterface,
    ResourceFilter,
    ResourceSort,
)
from ofrak_type.error import NotFoundError, InvalidStateError
from ofrak_type.range import Range

LOGGER = logging.getLogger(__name__)
RT = TypeVar("RT", bound="ResourceTag")
RA = TypeVar("RA", bound="ResourceAttributes")
RV = TypeVar("RV", bound="ResourceViewInterface")


class Resource:
    """
    Defines methods for interacting with the data and attributes of Resources, the main building
    block of OFRAK.
    """

    __slots__ = (
        "_job_id",
        "_job_context",
        "_component_context",
        "_resource_context",
        "_resource_view_context",
        "_resource",
        "_resource_factory",
        "_id_service",
        "_resource_service",
        "_data_service",
        "_job_service",
        "_dependency_handler",
    )

    def __init__(
        self,
        job_id: bytes,
        resource: MutableResourceModel,
        resource_context: ResourceContext,
        resource_view_context: ResourceViewContext,
        job_context: Optional[JobRunContext],
        component_context: ComponentContext,
        resource_factory: "ResourceFactory",
        id_service: IDServiceInterface,
        data_service: DataServiceInterface,
        resource_service: ResourceServiceInterface,
        job_service: JobServiceInterface,
    ):
        self._job_id: bytes = job_id
        self._job_context: Optional[JobRunContext] = job_context
        self._component_context: ComponentContext = component_context
        self._resource_context: ResourceContext = resource_context
        self._resource_view_context: ResourceViewContext = resource_view_context
        self._resource: MutableResourceModel = resource

        self._resource_factory: "ResourceFactory" = resource_factory
        self._id_service: IDServiceInterface = id_service
        self._resource_service: ResourceServiceInterface = resource_service
        self._data_service: DataServiceInterface = data_service
        self._job_service: JobServiceInterface = job_service

    def get_id(self) -> bytes:
        """
        :return: This resource's ID
        """
        return self._resource.id

    def get_job_id(self) -> bytes:
        """
        Each resource belongs to a specific "job." See
        [JobServiceInterface][ofrak.service.job_service_i.JobServiceInterface].

        :return: The ID of the job this resource belongs to
        """
        return self._job_id

    def get_data_id(self) -> Optional[bytes]:
        """
        Each resource may have a data ID. This refers to a
        [DataModel][ofrak.model.data_model.DataModel] representing some chunk of raw binary data.

        :return: The data ID associated with this resource, if it exists
        """
        return self._resource.data_id

    def get_resource_context(self) -> ResourceContext:
        return self._resource_context

    def get_resource_view_context(self) -> ResourceViewContext:
        return self._resource_view_context

    def get_component_context(self) -> ComponentContext:
        return self._component_context

    def get_job_context(self) -> Optional[JobRunContext]:
        return self._job_context

    def get_caption(self) -> str:
        return self._resource.caption

    def is_modified(self) -> bool:
        """
        Check if the resource has been modified in this context and is considered "dirty".
        :return: `True` if the resource is modified, `False` otherwise
        """
        return self._resource.is_modified

    def get_model(self) -> MutableResourceModel:
        """
        Get the underlying [model][ofrak.model.resource_model.ResourceModel] of this resource.
        :return:
        """
        return self._resource

    def get_data(self, range: Optional[Range] = None) -> bytes:
        """
        A resource often represents a chunk of underlying binary data. This method returns the
        entire chunk by default; this can be reduced by an optional parameter.

        :param range: A range within the resource's data, relative to the resource's data itself
        (e.g. Range(0, 10) returns the first 10 bytes of the chunk)

        :return: The full range or a partial range of this resource's bytes
        """
        if self._resource.data_id is None:
            raise ValueError(
                "Resource does not have a data_id. Cannot get data from a resource with no data"
            )
        data = self._data_service.get_data(self._resource.data_id, range)
        if range is None:
            range = Range(0, len(data))
        self._component_context.access_trackers[self._resource.id].data_accessed.add(range)
        return data

    def get_data_length(self) -> int:
        """
        :return: The length of the underlying binary data this resource represents
        """
        if self._resource.data_id is None:
            raise ValueError(
                "Resource does not have a data_id. Cannot get data length from a "
                "resource with no data."
            )
        return self._data_service.get_data_length(self._resource.data_id)

    def get_data_range_within_parent(self) -> Range:
        """
        If this resource is "mapped," i.e. its underlying data is defined as a range of its parent's
        underlying data, this method returns the range within the parent resource's data where this
        resource lies. If this resource is not mapped (it is root), it returns a range starting at 0
        with length 0.

        :return: The range of the parent's data which this resource represents
        """
        if self._resource.data_id is None:
            raise ValueError(
                "Resource does not have a data_id. Cannot get data range from a "
                "resource with no data."
            )
        if self._resource.parent_id is None:
            return Range(0, 0)

        parent_models = list(
            self._resource_service.get_ancestors_by_id(self._resource.id, max_count=1)
        )
        if len(parent_models) != 1:
            raise NotFoundError(f"There is no parent for resource {self._resource.id.hex()}")
        parent_model = parent_models[0]

        parent_data_id = parent_model.data_id
        if parent_data_id is None:
            return Range(0, 0)

        try:
            return self._data_service.get_range_within_other(self._resource.data_id, parent_data_id)
        except ValueError:
            return Range(0, 0)

    def get_data_range_within_root(self) -> Range:
        """
        Does the same thing as `get_data_range_within_parent`, except the range is relative to the
        root.

        :return: The range of the root node's data which this resource represents
        """
        if self._resource.data_id is None:
            raise ValueError(
                "Resource does not have a data_id. Cannot get data range from a "
                "resource with no data."
            )
        return self._data_service.get_data_range_within_root(self._resource.data_id)

    @overload
    def search_data(
        self,
        query: Pattern[bytes],
        start: Optional[int] = None,
        end: Optional[int] = None,
        max_matches: Optional[int] = None,
    ) -> Tuple[Tuple[int, bytes], ...]:
        ...

    @overload
    def search_data(
        self,
        query: bytes,
        start: Optional[int] = None,
        end: Optional[int] = None,
        max_matches: Optional[int] = None,
    ) -> Tuple[int, ...]:
        ...

    def search_data(self, query, start=None, end=None, max_matches=None):
        """
        Search for some data in this resource. The query may be a regex pattern (a return value
        of `re.compile`). If the query is a regex pattern, returns a tuple of pairs with both the
        offset of the match and the contents of the match itself. If the query is plain bytes, a
        list of only the match offsets are returned.

        :param query: Plain bytes to exactly match or a regex pattern to search for
        :param start: Start offset in the data model to begin searching
        :param end: End offset in the data model to stop searching

        :return: A tuple of offsets matching a plain bytes query, or a list of (offset, match) pairs
        for a regex pattern query
        """
        return self._data_service.search(self.get_data_id(), query, start, end, max_matches)

    def save(self):
        """
        If this resource has been modified, update the model stored in the resource service with
        the local changes.

        :raises NotFoundError: If the resource service does not have a model for this resource's ID
        """
        save_resources(
            (self,),
            self._resource_service,
            self._data_service,
            self._component_context,
            self._resource_context,
            self._resource_view_context,
        )

    def _save(self) -> Tuple[List[bytes], List[DataPatch], List[MutableResourceModel]]:
        resources_to_delete: List[bytes] = []
        patches_to_apply: List[DataPatch] = []
        resources_to_update: List[MutableResourceModel] = []

        if self._resource.is_deleted:
            resources_to_delete.append(self._resource.id)
        elif self._resource.is_modified:
            modification_tracker = self._component_context.modification_trackers.get(
                self._resource.id
            )
            assert modification_tracker is not None, (
                f"Resource {self._resource.id.hex()} was "
                f"marked as modified but is missing a tracker!"
            )
            patches_to_apply.extend(modification_tracker.data_patches)
            resources_to_update.append(self._resource)
            modification_tracker.data_patches.clear()

        return resources_to_delete, patches_to_apply, resources_to_update

    def _fetch(self, resource: MutableResourceModel):
        """
        Update the local model with the latest version from the resource service. This will fail
        if this resource has been modified.

        :raises InvalidStateError: If the local resource model has been modified
        :raises NotFoundError: If the resource service does not have a model for this resource's ID
        """
        if resource.is_modified and not resource.is_deleted:
            raise InvalidStateError(
                f"Cannot fetch dirty resource {resource.id.hex()} (resource "
                f"{self.get_id().hex()} attempted fetch)"
            )
        try:
            fetched_resource = self._resource_service.get_by_id(resource.id)
        except NotFoundError:
            if (
                resource.id in self._component_context.modification_trackers
                and resource.id in self._resource_context.resource_models
            ):
                del self._resource_context.resource_models[resource.id]
            return

        resource.reset(fetched_resource)

    def _fetch_resources(self, resource_ids: Iterable[bytes]):
        resources = []
        for resource_id in resource_ids:
            context_resource = self._resource_context.resource_models.get(resource_id)
            if context_resource is not None:
                resources.append(self._fetch(context_resource))
        return resources

    def _update_views(self, modified: Set[bytes], deleted: Set[bytes]):
        for resource_id in modified:
            views_in_context = self._resource_view_context.views_by_resource[resource_id]
            for view in views_in_context.values():
                if resource_id not in self._resource_context.resource_models:
                    self._fetch(view.resource.get_model())  # type: ignore
                if resource_id not in self._resource_context.resource_models:
                    view.set_deleted()
                    continue
                updated_model = self._resource_context.resource_models[resource_id]
                fresh_view = view.create(updated_model)
                for field in dataclasses.fields(fresh_view):
                    if field.name == "_resource":
                        continue
                    setattr(view, field.name, getattr(fresh_view, field.name))

        for resource_id in deleted:
            views_in_context = self._resource_view_context.views_by_resource[resource_id]
            for view in views_in_context.values():
                view.set_deleted()

    def run(
        self,
        component_type: Type[ComponentInterface[CC]],
        config: CC = None,
    ) -> ComponentRunResult:
        """
        Run a single component. Runs even if the component has already been run on this resource.

        :param component_type: The component type (may be an interface) to get and run
        :param config: Optional config to pass to the component

        :return: A ComponentRunResult containing information on resources affected by the component
        """
        job_context = self._job_context
        component_result = self._job_service.run_component(
            JobComponentRequest(
                self._job_id,
                self._resource.id,
                component_type.get_id(),
                config,
            ),
            job_context,
        )
        for deleted_id in component_result.resources_deleted:
            if deleted_id in self._component_context.modification_trackers:
                del self._component_context.modification_trackers[deleted_id]
        self._fetch_resources(component_result.resources_modified)
        self._update_views(component_result.resources_modified, component_result.resources_deleted)
        return component_result

    def auto_run(
        self,
        components: Iterable[Type[ComponentInterface]] = tuple(),
        blacklisted_components: Iterable[Type[ComponentInterface]] = tuple(),
        all_unpackers: bool = False,
        all_identifiers: bool = False,
        all_analyzers: bool = False,
        all_packers: bool = False,
    ) -> ComponentRunResult:
        """
        Automatically run multiple components which may run on this resource. From an initial set
        of possible components to run, this set is searched for components for which the
        intersection of the component's targets and this resource's tags is not empty. Accepts
        several optional flags to expand or restrict the initial set of components.

        :param components: Components to explicitly add to the initial set of components
        :param blacklisted_components: Components to explicitly remove to the initial set of
        components
        :param all_unpackers: If true, all Unpackers are added to the initial set of components
        :param all_identifiers: If true, all Identifiers are added to the initial set of components
        :param all_analyzers: If true, all Analyzers are added to the initial set of components

        :return: A ComponentRunResult containing information on resources affected by the component
        """
        components_result = self._job_service.run_components(
            JobMultiComponentRequest(
                self._job_id,
                self._resource.id,
                components_allowed=tuple(c.get_id() for c in components),
                components_disallowed=tuple(c.get_id() for c in blacklisted_components),
                all_unpackers=all_unpackers,
                all_identifiers=all_identifiers,
                all_analyzers=all_analyzers,
                all_packers=all_packers,
            )
        )
        for deleted_id in components_result.resources_deleted:
            if deleted_id in self._component_context.modification_trackers:
                del self._component_context.modification_trackers[deleted_id]
        self._fetch_resources(components_result.resources_modified)
        self._update_views(
            components_result.resources_modified, components_result.resources_deleted
        )
        return components_result

    def unpack(self) -> ComponentRunResult:
        """
        Unpack the resource.

        :return: A ComponentRunResult containing information on resources affected by the component
        """
        return self.auto_run(all_identifiers=True, all_unpackers=True)

    def analyze(self, resource_attributes: Type[RA]) -> RA:
        """
        Analyze the resource for a specific resource attribute.

        :param Type[RA] resource_attributes:

        :return:
        """
        attributes = self._check_attributes(resource_attributes)
        if attributes is None:
            self._analyze_attributes((resource_attributes,))
            return self.get_attributes(resource_attributes)
        else:
            return attributes

    def identify(self) -> ComponentRunResult:
        """
        Run all registered identifiers on the resource, tagging it with matching resource tags.
        """
        return self.auto_run(all_identifiers=True)

    def pack(self) -> ComponentRunResult:
        """
        Pack the resource.

        :return: A ComponentRunResult containing information on resources affected by the component
        """
        return self.auto_run(all_packers=True)

    def auto_run_recursively(
        self,
        components: Iterable[Type[ComponentInterface]] = tuple(),
        blacklisted_components: Iterable[Type[ComponentInterface]] = tuple(),
        blacklisted_tags: Iterable[ResourceTag] = tuple(),
        all_unpackers: bool = False,
        all_identifiers: bool = False,
        all_analyzers: bool = False,
    ) -> ComponentRunResult:
        """
        Automatically run multiple components which may run on this resource or its descendents.
        From an initial set of possible components to run, this set is searched for components
        for which the intersection of the component's targets and this resource's tags is not
        empty. Accepts several optional flags to expand or restrict the initial set of
        components.
        After each run, compatible components from the initial set are run on any resources which
        have had tags added (including newly created resources). This is repeated until no new
        tags are added.

        :param components: Components to explicitly add to the initial set of components
        :param blacklisted_components: Components to explicitly remove to the initial set of
        components
        :param all_unpackers: If true, all Unpackers are added to the initial set of components
        :param all_identifiers: If true, all Identifiers are added to the initial set of components
        :param all_analyzers: If true, all Analyzers are added to the initial set of components

        :return: A ComponentRunResult containing information on resources affected by the component
        """
        components_result = self._job_service.run_components_recursively(
            JobMultiComponentRequest(
                self._job_id,
                self._resource.id,
                components_allowed=tuple(c.get_id() for c in components),
                components_disallowed=tuple(c.get_id() for c in blacklisted_components),
                all_unpackers=all_unpackers,
                all_identifiers=all_identifiers,
                all_analyzers=all_analyzers,
                tags_ignored=tuple(blacklisted_tags),
            )
        )
        self._fetch_resources(components_result.resources_modified)
        self._update_views(
            components_result.resources_modified, components_result.resources_deleted
        )
        return components_result

    def unpack_recursively(
        self,
        blacklisted_components: Iterable[Type[ComponentInterface]] = tuple(),
        do_not_unpack: Iterable[ResourceTag] = tuple(),
    ) -> ComponentRunResult:
        """
        Automatically unpack this resource and recursively unpack all of its descendants. First
        this resource is unpacked; then, any resource which "valid" tags were added to will also be
        unpacked. New resources created with tags count as resources with new tags. A "valid" tag
        is a tag which is not explicitly ignored via the ``do_not_unpack`` argument.
        The unpacking will only stop when no new "valid" tags have been added in the previous
        iteration. This can lead to a very long unpacking process if it is totally unconstrained.

        :param blacklisted_components: Components which are blocked from running during the
        recursive unpacking, on this resource or any descendants.
        :param do_not_unpack: Do not unpack resources with this tag, and ignore these tags when
        checking if any new tags have been added in this iteration.

        :return: A ComponentRunResult containing information on resources affected by the component
        """
        return self.auto_run_recursively(
            all_identifiers=True,
            all_unpackers=True,
            blacklisted_components=blacklisted_components,
            blacklisted_tags=do_not_unpack,
        )

    def analyze_recursively(self) -> ComponentRunResult:
        return self.auto_run_recursively(all_analyzers=True)

    def pack_recursively(self) -> ComponentRunResult:
        """
        Recursively pack the resource, starting with its descendants.
        """
        return self._job_service.pack_recursively(self._job_id, self._resource.id)

    def write_to(self, destination: BinaryIO, pack: bool = True):
        """
        Recursively repack resource and write data out to an arbitrary ``BinaryIO`` destination.
        :param destination: Destination for packed resource data
        :return:
        """
        if pack is True:
            self.pack_recursively()

        destination.write(self.get_data())

    def _analyze_attributes(self, attribute_types: Tuple[Type[ResourceAttributes], ...]):
        job_context = self._job_context
        components_result = self._job_service.run_analyzer_by_attribute(
            JobAnalyzerRequest(
                self._job_id,
                self._resource.id,
                attribute_types,
                tuple(self._resource.tags),
            ),
            job_context,
        )
        # Update all the resources in the local context that were modified as part of the
        # analysis
        self._fetch_resources(components_result.resources_modified)
        self._update_views(
            components_result.resources_modified, components_result.resources_deleted
        )
        return components_result

    def _create_resource(self, resource_model: ResourceModel) -> "Resource":
        return self._resource_factory.create(
            self._job_id,
            resource_model.id,
            self._resource_context,
            self._resource_view_context,
            self._component_context,
            self._job_context,
        )

    def _create_resources(self, resource_models: Iterable[ResourceModel]) -> Iterable["Resource"]:
        return self._resource_factory.create_many(
            self._job_id,
            [resource_model.id for resource_model in resource_models],
            self._resource_context,
            self._resource_view_context,
            self._component_context,
            self._job_context,
        )

    def create_child(
        self,
        tags: Iterable[ResourceTag] = None,
        attributes: Iterable[ResourceAttributes] = None,
        data: Optional[bytes] = None,
        data_range: Optional[Range] = None,
    ) -> "Resource":
        """
        Create a new resource as a child of this resource. This method entirely defines the
        child's tags and attributes. This method also defines the child's data semantics:

        A child resource can either be defined in one of three ways:
        1) The resource contains no data ("Dataless" resource). Not used in practice.
        2) As mapping a range of its parent's data ("Mapped" resource). For example, an instruction
        maps a portion of its parent basic block.
        3) Defining its own new, independent data ("Unmapped" resource). For example,
        a file extracted from a zip archive is a child of the zip archive resource, but its data
        does not map to some specific range of that parent archive.

        By default a resource will be defined the third way (unmapped). To specify that the
        resource is a mapped resource, include the optional ``data_range`` parameter set to the
        range of the parent's data which the child maps. That is, `data_range=Range(0,
        10)` creates a resource which maps the first 10 bytes of the parent.
        The optional ``data`` param defines whether to populate the new child's data. It can be used
        only if the data is unmapped. If the child is unmapped, the value of ``data``
        still becomes that child's data, but the parent's data is unaffected. If ``data`` and
        ``data_range`` are both `None` (default), the new child is a dataless resource.

        The following table sums up the possible interactions between ``data`` and ``data_range``:

        |                          | ``data_range`` param not `None`                        | ``data_range`` param `None`                  |
        |--------------------------|--------------------------------------------------------|----------------------------------------------|
        | ``data`` param not `None` | Not allowed                                            | Child unmapped, child's data set to ``data`` |
        | ``data`` param   `None`   | Child mapped, parent's data untouched                  | Child is dataless                            |

        :param tags: [tags][ofrak.model.tag_model.ResourceTag] to add to the new child
        :param attributes: [attributes][ofrak.model.resource_model.ResourceAttributes] to add to
        the new child
        :param data: The binary data for the new child. If `None` and ``data_range`` is `None`,
        the resource has no data. Defaults to `None`.
        :param data_range: The range of the parent's data which the new child maps. If `None` (
        default), the child will not map the parent's data.
        :return:
        """
        if data is not None and data_range is not None:
            raise ValueError(
                "Cannot create a child from both data and data_range. These parameters are "
                "mutually exclusive."
            )
        resource_id = self._id_service.generate_id()
        if data_range is not None:
            if self._resource.data_id is None:
                raise ValueError(
                    "Cannot create a child with mapped data from a parent that doesn't have data"
                )
            data_model_id = resource_id
<<<<<<< HEAD
            self._data_service.create_mapped(
=======
            data_model = await self._data_service.create_mapped(
>>>>>>> 61b78f1d
                data_model_id,
                self._resource.data_id,
                data_range,
            )
            data_attrs = Data(data_model.range.start, data_model.range.length())
            attributes = [data_attrs, *attributes] if attributes else [data_attrs]
        elif data is not None:
            if self._resource.data_id is None:
                raise ValueError(
                    "Cannot create a child with data from a parent that doesn't have data"
                )
            data_model_id = resource_id
            self._data_service.create_root(data_model_id, data)
            data_attrs = Data(0, len(data))
            attributes = [data_attrs, *attributes] if attributes else [data_attrs]
        else:
            data_model_id = None
        resource_model = ResourceModel.create(
            resource_id,
            data_model_id,
            self._resource.id,
            tags,
            attributes,
            self._component_context.component_id,
            self._component_context.component_version,
        )
        self._resource_service.create(resource_model)
        if self._job_context:
            resource_tracker = self._job_context.trackers[resource_model.id]
            resource_tracker.tags_added.update(resource_model.tags)
        self._component_context.mark_resource_modified(resource_id)
        self._component_context.resources_created.add(resource_model.id)
        created_resource = self._create_resource(resource_model)
        return created_resource

    def create_child_from_view(
        self,
        view: RV,
        data_range: Optional[Range] = None,
        data: Optional[bytes] = None,
        additional_tags: Iterable[ResourceTag] = (),
        additional_attributes: Iterable[ResourceAttributes] = (),
    ) -> "Resource":
        """
        Create a new resource as a child of this resource. The new resource will have tags and
        attributes as defined by the [view][ofrak.model.viewable_tag_model.ViewableResourceTag];
        in this way a view can act as a template to create a new resource.

        The ``additional_tags`` and ``additional_attributes`` can also be used to add more tags
        and attributes beyond what the view contains.

        This method's ``data`` and ``data_range`` parameters have the same semantics as in
        `create_child`, in short:

        |                          | ``data_range`` param not `None`                        | ``data_range`` param `None`                  |
        |--------------------------|--------------------------------------------------------|----------------------------------------------|
        | ``data`` param not `None` | Child mapped, ``data`` patched into child (and parent) | Child unmapped, child's data set to ``data`` |
        | ``data`` param   `None`   | Child mapped, parent's data untouched                  | Child is dataless                            |

        See `create_child` documentation for details.

        :param view: A [resource view][ofrak.resource_view] to pull
        [tags][ofrak.model.tag_model.ResourceTag] and
        [attributes][ofrak.model.resource_model.ResourceAttributes] from to populate the new child
        :param data_range: The range of the parent's data which the new child maps. If `None` (
        default), the child will not map the parent's data.
        :param data: The binary data for the new child. If `None` and ``data_range`` is `None`,
        the resource has no data. Defaults to `None`.
        :param additional_tags: Any [tags][ofrak.model.tag_model.ResourceTag] for the child in
        addition to those from the ``view``
        :param additional_attributes: Any
        [attributes][ofrak.model.resource_model.ResourceAttributes] for the child in addition to
        those from the ``view``
        :return:
        """
        viewable_tag: ViewableResourceTag = type(view)
        new_resource = self.create_child(
            tags=(viewable_tag, *additional_tags),
            attributes=(*view.get_attributes_instances().values(), *additional_attributes),
            data_range=data_range,
            data=data,
        )
        return new_resource

    def _view_as(self, viewable_tag: Type[RV]) -> Union[RV, Awaitable[RV]]:
        """
        Try to get a view without calling any analysis, to avoid as many unnecessary
        `asyncio.gather` calls as possible.

        Checks cached views first for view, and if not found, then checks if the attributes needed
        to create the view are already present and up-to-date, and only if both of those are not
        found does it return an awaitable.
        """
        if self._resource_view_context.has_view(self.get_id(), viewable_tag):
            # First early return: View already exists in cache
            return self._resource_view_context.get_view(self.get_id(), viewable_tag)
        if not issubclass(viewable_tag, ResourceViewInterface):
            raise ValueError(
                f"Cannot get view for resource {self.get_id().hex()} of a type "
                f"{viewable_tag.__name__} because it is not a subclass of ResourceView"
            )
        if not self.has_tag(viewable_tag):
            raise ValueError(
                f"Cannot get resource {self.get_id().hex()} as view "
                f"{viewable_tag.__name__} because the resource is not tagged as a "
                f"{viewable_tag.__name__}"
            )
        composed_attrs_types = viewable_tag.composed_attributes_types
        existing_attributes = [self._check_attributes(attrs_t) for attrs_t in composed_attrs_types]
        if all(existing_attributes):
            # Second early return: All attributes needed for view are present and up-to-date
            view = viewable_tag.create(self.get_model())
            view.resource = self  # type: ignore
            self._resource_view_context.add_view(self.get_id(), view)
            return cast(RV, view)

        # Only if analysis is absolutely necessary is an awaitable created and returned
        def finish_view_creation(attrs_to_analyze: Tuple[Type[ResourceAttributes], ...]) -> RV:
            self._analyze_attributes(attrs_to_analyze)
            view = viewable_tag.create(self.get_model())
            view.resource = self  # type: ignore
            self._resource_view_context.add_view(self.get_id(), view)
            return cast(RV, view)

        return finish_view_creation(
            tuple(
                attrs_t
                for attrs_t, existing in zip(composed_attrs_types, existing_attributes)
                if not existing
            )
        )

    def view_as(self, viewable_tag: Type[RV]) -> RV:
        """
        Provides a specific type of view instance for this resource. The returned instance is an
        object which has some of the information from this same resource, however in a simpler
        interface. This resource instance will itself remain available through the view's
        ``.resource`` property.
        :param viewable_tag: A ViewableResourceTag, which this resource's model must already contain

        :raises ValueError: If the model does not contain this tag, or this tag is not a
        ViewableResourceTag

        :return:
        """
        view_or_create_view_task: Union[RV, Awaitable[RV]] = self._view_as(viewable_tag)
        if isawaitable(view_or_create_view_task):
            return view_or_create_view_task
        else:
            return cast(RV, view_or_create_view_task)

    def add_view(self, view: ResourceViewInterface):
        """
        Add all the attributes composed in a view to this resource, and tag this resource with
        the view type. Calling this is the equivalent of making N ``add_attributes`` calls and
        one ``add_tag`` call (where N is the number of attributes the view is composed of).

        :param view: An instance of a view
        """
        for attributes in view.get_attributes_instances().values():  # type: ignore
            self.add_attributes(attributes)
        self.add_tag(type(view))

    def _set_modified(self):
        self._component_context.mark_resource_modified(self._resource.id)

    def _add_tag(self, tag: ResourceTag):
        """
        Associate a tag with the resource. If the resource already have the provided tag, it has no
        effects. All parent classes of the provided tag that are tags themselves are also added.
        """
        if self._resource.has_tag(tag, False):
            return
        self._component_context.mark_resource_modified(self._resource.id)
        new_tags = self._resource.add_tag(tag)
        if self._job_context:
            resource_tracker = self._job_context.trackers[self._resource.id]
            resource_tracker.tags_added.update(new_tags)

    def add_tag(self, *tags: ResourceTag):
        """
        Associate multiple tags with the resource. If the resource already have one of the provided
        tag, the tag is not added. All parent classes of the provided tag that are tags themselves
        are also added.
        """
        for tag in tags:
            self._add_tag(tag)

    def get_tags(self, inherit: bool = True) -> Iterable[ResourceTag]:
        """
        Get a set of tags associated with the resource.
        """
        return self._resource.get_tags(inherit)

    def has_tag(self, tag: ResourceTag, inherit: bool = True) -> bool:
        """
        Determine if the resource is associated with the provided tag.
        """
        return self._resource.has_tag(tag, inherit)

    def remove_tag(self, tag: ResourceTag):
        if not self._resource.has_tag(tag):
            return
        self._set_modified()
        self._resource.remove_tag(tag)

    def get_most_specific_tags(self) -> Iterable[ResourceTag]:
        """
        Get all tags associated with the resource from which no other tags on that resource
        inherit. In other words, get the resource's tags that aren't subclassed by other tags on
        the resource.

        For example, for a resource tagged as `Elf`, the result would be just `[Elf]` instead of
        `[Elf, Program, GenericBinary]` that `Resource.get_tags` returns. This is because `Elf`
        inherits from `Program`, which inherits from `GenericBinary`. Even though the resource
        has all of those tags, the most derived class with no other derivatives is the "most
        specific."
        """
        return self._resource.get_most_specific_tags()

    def _check_attributes(self, attributes_type: Type[RA]) -> Optional[RA]:
        """
        Try to get the current attributes.

        TODO: Should we be using the version as well? The client wouldn't know the
        version of the component in a client-server environment. We could do that efficiently by
        adding a service method that list all available components (and their version)

        :param attributes_type: The type of attributes to check this resource for.

        :return: The requested attributes if they are present and up-to-date, otherwise return None.
        """
        attributes = self._resource.get_attributes(attributes_type)
        if attributes is not None:
            # Make sure that the attributes have not been invalidated
            component_id = self._resource.get_component_id_by_attributes(type(attributes))
            if component_id is not None:
                return attributes
        return None

    def _add_attributes(self, attributes: ResourceAttributes):
        existing_attributes = self._resource.get_attributes(type(attributes))
        if existing_attributes is not None and existing_attributes == attributes:
            return
        self._set_modified()
        self._resource.add_attributes(attributes)
        component_context = self._component_context
        self._resource.add_component_for_attributes(
            component_context.component_id, component_context.component_version, type(attributes)
        )

    def add_attributes(self, *attributes: ResourceAttributes):
        """
        Add the provided attributes to the resource. If the resource already have the
        provided attributes classes, they are replaced with the provided one.
        """
        for attrs in attributes:
            self._add_attributes(attrs)

    def has_attributes(self, attributes_type: Type[ResourceAttributes]) -> bool:
        """
        Check if this resource has a value for the given attributes type.
        :param attributes_type:
        :return:
        """
        return self._resource.has_attributes(attributes_type)

    def get_attributes(self, attributes_type: Type[RA]) -> RA:
        """
        If this resource has attributes matching the given type, return the value of those
        attributes. Otherwise returns `None`.
        :param attributes_type:
        :return:
        """
        attributes = self._resource.get_attributes(attributes_type)
        if attributes is None:
            raise NotFoundError(
                f"Cannot find attributes {attributes_type} for resource {self.get_id().hex()}"
            )

        self._component_context.access_trackers[self._resource.id].attributes_accessed.add(
            attributes_type
        )
        return attributes

    def remove_attributes(self, attributes_type: Type[ResourceAttributes]):
        """
        Remove the value of a given attributes type from this resource, if there is such a value.
        If the resource does not have a value for the given attributes type, do nothing.
        :param attributes_type:
        :return:
        """
        if not self._resource.has_attributes(attributes_type):
            return
        self._set_modified()
        self._resource.remove_attributes(attributes_type)

    def add_component(
        self,
        component_id: bytes,
        version: int,
    ):
        """
        Mark that a component has run on this resource

        :param component_id: ID of the component which ran
        :param version: Version of the component which ran
        :return:
        """
        self._set_modified()
        self._resource.add_component(component_id, version)

    def add_component_for_attributes(
        self,
        component_id: bytes,
        version: int,
        attributes: Type[ResourceAttributes],
    ):
        """
        Mark that a component was responsible for adding some attributes to this resource.
        :param component_id: ID of the component which added the attributes
        :param version: version of the component which added the attributes
        :param attributes: The type of attributes which were added
        :return:
        """
        self._set_modified()
        self._resource.add_component_for_attributes(component_id, version, attributes)

    def remove_component(
        self,
        component_id: bytes,
        attributes: Optional[Type[ResourceAttributes]] = None,
    ):
        """
        Remove any information that this component ran on this resource and/or added a particular
        type of attributes to this resource
        :param component_id: ID of the component to remove information about
        :param attributes: The type of attributes to remove information about
        :return:
        """
        self._set_modified()
        self._resource.remove_component(component_id, attributes)

    def has_component_run(self, component_id: bytes, desired_version: Optional[int] = None) -> bool:
        """
        Check if a particular component has run on this resource

        :param component_id: ID of the component to check for
        :param desired_version: If this is not `None`, also check that a specific version of
        ``component`` ran. Defaults to ``None``.
        :return: `True` if a component matching ``component_id`` and ``desired_version`` ran on
        this resource, `False` otherwise. If ``desired_version`` is `None`, only ``component_id``
        must be matched to return `True`.
        """
        version = self._resource.get_component_version(component_id)
        if version is None:
            return False
        if desired_version is None:
            return True
        return version == desired_version

    def queue_patch(
        self,
        patch_range: Range,
        data: bytes,
    ):
        """
        Replace the data within the provided range with the provided data. This operation may
        shrink, expand or leave untouched the resource's data. Patches are queued up to be
        applied, and will only be applied to the resource's data after the component this was
        called from exits.

        :param patch_range: The range of binary data in this resource to replace
        :param data: The bytes to replace part of this resource's data with
        :return:
        """
        if not self._component_context:
            raise InvalidStateError(
                f"Cannot patch resource {self._resource.id.hex()} without a context"
            )
        if self._resource.data_id is None:
            raise ValueError("Cannot patch a resource with no data")
        self._component_context.modification_trackers[self._resource.id].data_patches.append(
            DataPatch(
                patch_range,
                self._resource.data_id,
                data,
            )
        )
        self._resource.is_modified = True

    def get_parent_as_view(self, v_type: Type[RV]) -> RV:
        """
        Get the parent of this resource. The parent will be returned as an instance of the given
        [viewable tag][ofrak.model.viewable_tag_model.ViewableResourceTag].

        :param v_type: The type of [view][ofrak.resource] to get the parent as
        """
        parent_r = self.get_parent()
        return parent_r.view_as(v_type)

    def get_parent(self) -> "Resource":
        """
        Get the parent of this resource.
        """
        models = list(self._resource_service.get_ancestors_by_id(self._resource.id, max_count=1))
        if len(models) != 1:
            raise NotFoundError(f"There is no parent for resource {self._resource.id.hex()}")
        return self._create_resource(models[0])

    def get_ancestors(
        self,
        r_filter: ResourceFilter = None,
    ) -> Iterable["Resource"]:
        """
        Get all the ancestors of this resource. May optionally filter the ancestors so only those
        matching certain parameters are returned.

        :param r_filter: Contains parameters which resources must match to be returned, including
        any tags it must have and/or values of indexable attributes
        :return:

        :raises NotFoundError: If a filter was provided and no resources match the provided filter
        """
        models = self._resource_service.get_ancestors_by_id(self._resource.id, r_filter=r_filter)
        return self._create_resources(models)

    def get_only_ancestor_as_view(
        self,
        v_type: Type[RV],
        r_filter: ResourceFilter,
    ) -> RV:
        """
        Get the only ancestor of this resource which matches the given filter. The ancestor will be
        returned as an instance of the given
        [viewable tag][ofrak.model.viewable_tag_model.ViewableResourceTag].

        :param r_filter: Contains parameters which resources must match to be returned, including
        any tags it must have and/or values of indexable attributes
        :return:

        :raises NotFoundError: If more or fewer than one ancestor matches ``r_filter``
        """
        ancestor_r = self.get_only_ancestor(r_filter)
        return ancestor_r.view_as(v_type)

    def get_only_ancestor(self, r_filter: ResourceFilter) -> "Resource":
        """
        Get the only ancestor of this resource which matches the given filter.

        :param r_filter: Contains parameters which resources must match to be returned, including
        any tags it must have and/or values of indexable attributes
        :return:
        """
        ancestors = list(self._resource_service.get_ancestors_by_id(self._resource.id, 1, r_filter))
        if len(ancestors) == 0:
            raise NotFoundError(
                f"There is no ancestor for resource {self._resource.id.hex()} matching the "
                f"provided filter"
            )
        return self._create_resource(ancestors[0])

    def get_descendants_as_view(
        self,
        v_type: Type[RV],
        max_depth: int = -1,
        r_filter: ResourceFilter = None,
        r_sort: ResourceSort = None,
    ) -> Iterable[RV]:
        """
        Get all the descendants of this resource. May optionally filter the descendants so only
        those matching certain parameters are returned. May optionally sort the descendants by
        an indexable attribute value key. The descendants will be returned as an
        instance of the given [viewable tag][ofrak.model.viewable_tag_model.ViewableResourceTag].

        :param v_type: The type of [view][ofrak.resource] to get the descendants as
        :param max_depth: Maximum depth from this resource to search for descendants; if -1,
        no maximum depth
        :param r_filter: Contains parameters which resources must match to be returned, including
        any tags it must have and/or values of indexable attributes
        :param r_sort: Specifies which indexable attribute to use as the key to sort and the
        direction to sort
        :return:

        :raises NotFoundError: If a filter was provided and no resources match the provided filter
        """
        descendants = self.get_descendants(max_depth, r_filter, r_sort)
        views_or_tasks = [r._view_as(v_type) for r in descendants]
        # analysis tasks to generate views of resources which don't have attrs for the view already
        view_tasks: List[Awaitable[RV]] = []
        # each resources' already-existing views OR the index in `view_tasks` of the analysis task
        views_or_task_indexes: List[Union[int, RV]] = []
        for view_or_create_view_task in views_or_tasks:
            if isawaitable(view_or_create_view_task):
                views_or_task_indexes.append(len(view_tasks))
                view_tasks.append(view_or_create_view_task)
            else:
                views_or_task_indexes.append(cast(RV, view_or_create_view_task))

        if view_tasks:
            completed_views: Sequence[RV] = asyncio.gather(*view_tasks)
            return [
                completed_views[v_or_i] if type(v_or_i) is int else cast(RV, v_or_i)
                for v_or_i in views_or_task_indexes
            ]
        else:
            # There are no tasks, so all needed views are already present
            return cast(List[RV], views_or_task_indexes)

    def get_descendants(
        self,
        max_depth: int = -1,
        r_filter: ResourceFilter = None,
        r_sort: ResourceSort = None,
    ) -> Iterable["Resource"]:
        """
        Get all the descendants of this resource. May optionally filter the descendants so only
        those matching certain parameters are returned. May optionally sort the descendants by
        an indexable attribute value key.

        :param max_depth: Maximum depth from this resource to search for descendants; if -1,
        no maximum depth
        :param r_filter: Contains parameters which resources must match to be returned, including
        any tags it must have and/or values of indexable attributes
        :param r_sort: Specifies which indexable attribute to use as the key to sort and the
        direction to sort
        :return:

        :raises NotFoundError: If a filter was provided and no resources match the provided filter
        """
        models = self._resource_service.get_descendants_by_id(
            self._resource.id, max_depth=max_depth, r_filter=r_filter, r_sort=r_sort
        )
        return self._create_resources(models)

    def get_only_descendant_as_view(
        self,
        v_type: Type[RV],
        max_depth: int = -1,
        r_filter: ResourceFilter = None,
    ) -> RV:
        """
        If a filter is provided, get the only descendant of this resource which matches the given
        filter. If a filter is not provided, gets the only descendant of this resource. The
        descendant will be returned as an instance of the given
        [viewable tag][ofrak.model.viewable_tag_model.ViewableResourceTag].

        :param v_type: The type of [view][ofrak.resource] to get the descendant as
        :param max_depth: Maximum depth from this resource to search for descendants; if -1,
        no maximum depth
        :param r_filter: Contains parameters which resources must match to be returned, including
        any tags it must have and/or values of indexable attributes
        :return:

        :raises NotFoundError: If a filter is provided and more or fewer than one descendant matches
        ``r_filter``
        :raises NotFoundError: If a filter is not provided and this resource has multiple descendant
        """
        descendant_r = self.get_only_descendant(max_depth, r_filter)
        return descendant_r.view_as(v_type)

    def get_only_descendant(
        self,
        max_depth: int = -1,
        r_filter: ResourceFilter = None,
    ) -> "Resource":
        """
        If a filter is provided, get the only descendant of this resource which matches the given
        filter. If a filter is not provided, gets the only descendant of this resource.

        :param max_depth: Maximum depth from this resource to search for descendants; if -1,
        no maximum depth
        :param r_filter: Contains parameters which resources must match to be returned, including
        any tags it must have and/or values of indexable attributes
        :return:

        :raises NotFoundError: If a filter is provided and more or fewer than one descendant matches
        ``r_filter``
        :raises NotFoundError: If a filter is not provided and this resource has multiple descendant
        """
        models = list(
            self._resource_service.get_descendants_by_id(
                self._resource.id,
                max_depth=max_depth,
                max_count=2,
                r_filter=r_filter,
            )
        )
        if len(models) == 0:
            raise NotFoundError(
                f"There is no descendant for resource {self._resource.id.hex()} matching "
                f"the provided filter {r_filter}"
            )
        if len(models) > 1:
            # TODO: Not the right kind of error
            raise NotFoundError(
                f"There are multiple descendants for resource {self._resource.id.hex()} "
                f"matching the provided filter"
            )
        return self._create_resource(models[0])

    def get_only_sibling_as_view(
        self,
        v_type: Type[RV],
        r_filter: ResourceFilter = None,
    ) -> RV:
        """
        If a filter is provided, get the only sibling of this resource which matches the given
        filter. If a filter is not provided, gets the only sibling of this resource. The sibling
        will be returned as an instance of the given
        [viewable tag][ofrak.model.viewable_tag_model.ViewableResourceTag].
        :param v_type: The type of [view][ofrak.resource] to get the sibling as
        :param r_filter: Contains parameters which resources must match to be returned, including
        any tags it must have and/or values of indexable attributes
        :return:

        :raises NotFoundError: If a filter is provided and more or fewer than one sibling matches
        ``r_filter``
        :raises NotFoundError: If a filter is not provided and this resource has multiple siblings
        """
        sibling_r = self.get_only_sibling(r_filter)
        return sibling_r.view_as(v_type)

    def get_only_sibling(self, r_filter: ResourceFilter = None) -> "Resource":
        """
        If a filter is provided, get the only sibling of this resource which matches the given
        filter. If a filter is not provided, gets the only sibling of this resource.

        :param r_filter: Contains parameters which resources must match to be returned, including
        any tags it must have and/or values of indexable attributes
        :return:

        :raises NotFoundError: If a filter is provided and more or fewer than one sibling matches
        ``r_filter``
        :raises NotFoundError: If a filter is not provided and this resource has multiple siblings
        """
        models = list(
            self._resource_service.get_siblings_by_id(
                self._resource.id,
                max_count=2,
                r_filter=r_filter,
            )
        )
        if len(models) == 0:
            raise NotFoundError(
                f"There is no sibling for resource {self._resource.id.hex()} matching "
                f"the provided filter"
            )
        if len(models) > 1:
            raise NotFoundError(
                f"There are multiple siblings for resource {self._resource.id.hex()} "
                f"matching the provided filter"
            )
        return self._create_resource(models[0])

    def get_children(
        self,
        r_filter: ResourceFilter = None,
        r_sort: ResourceSort = None,
    ) -> Iterable["Resource"]:
        """
        Get all the children of this resource. May optionally sort the children by an
        indexable attribute value key. May optionally filter the children so only those
        matching certain parameters are returned.

        :param r_filter: Contains parameters which resources must match to be returned, including
        any tags it must have and/or values of indexable attributes
        :param r_sort: Specifies which indexable attribute to use as the key to sort and the
        direction to sort
        :return:

        :raises NotFoundError: If a filter was provided and no resources match the provided filter
        """
        return self.get_descendants(1, r_filter, r_sort)

    def get_children_as_view(
        self,
        v_type: Type[RV],
        r_filter: ResourceFilter = None,
        r_sort: ResourceSort = None,
    ) -> Iterable[RV]:
        """
        Get all the children of this resource. May optionally filter the children so only those
        matching certain parameters are returned. May optionally sort the children by an
        indexable attribute value key. The children will be returned as an instance of
        the given [viewable tag][ofrak.model.viewable_tag_model.ViewableResourceTag].

        :param v_type: The type of [view][ofrak.resource] to get the children as
        :param r_filter: Contains parameters which resources must match to be returned, including
        any tags it must have and/or values of indexable attributes
        :param r_sort: Specifies which indexable attribute to use as the key to sort and the
        direction to sort
        :return:

        :raises NotFoundError: If a filter was provided and no resources match the provided filter
        """
        return self.get_descendants_as_view(v_type, 1, r_filter, r_sort)

    def get_only_child(self, r_filter: ResourceFilter = None) -> "Resource":
        """
        If a filter is provided, get the only child of this resource which matches the given
        filter. If a filter is not provided, gets the only child of this resource.

        :param r_filter: Contains parameters which resources must match to be returned, including
        any tags it must have and/or values of indexable attributes
        :return:

        :raises NotFoundError: If a filter is provided and more or fewer than one child matches
        ``r_filter``
        :raises NotFoundError: If a filter is not provided and this resource has multiple children
        """
        return self.get_only_descendant(1, r_filter)

    def get_only_child_as_view(self, v_type: Type[RV], r_filter: ResourceFilter = None) -> RV:
        """
        If a filter is provided, get the only child of this resource which matches the given
        filter. If a filter is not provided, gets the only child of this resource. The child will
        be returned as an instance of the given
        [viewable tag][ofrak.model.viewable_tag_model.ViewableResourceTag].

        :param v_type: The type of [view][ofrak.resource] to get the child as
        :param r_filter: Contains parameters which resources must match to be returned, including
        any tags it must have and/or values of indexable attributes
        :return:

        :raises NotFoundError: If a filter is provided and more or fewer than one child matches
        ``r_filter``
        :raises NotFoundError: If a filter is not provided and this resource has multiple children
        """
        return self.get_only_descendant_as_view(v_type, 1, r_filter)

    def delete(self):
        """
        Delete this resource and all of its descendants.

        :return:
        """
        self._component_context.resources_deleted.add(self._resource.id)

        for child_r in self.get_children():
            child_r.delete()

        self._resource.is_modified = True
        self._resource.is_deleted = True

    def flush_data_to_disk(self, path: str, pack: bool = True):
        """
        Recursively repack the resource and write its data out to a file on disk. If this is a
        dataless resource, creates an empty file.

        :param path: Path to the file to write out to. The file is created if it does not exist.
        """
        if pack is True:
            self.pack_recursively()

        data = self.get_data()
        if data is not None:
            with open(path, "wb") as f:
                f.write(data)
        else:
            # Create empty file
            with open(path, "wb") as f:
                pass

    async def flush_to_disk(self, path: str, pack: bool = True):  # pragma: no cover
        warn(
            "Resource.flush_to_disk is deprecated! Use Resource.flush_data_to_disk instead.",
            category=DeprecationWarning,
        )
        return await self.flush_data_to_disk(path, pack)

    def __repr__(self):
        properties = [
            f"resource_id={self._resource.id.hex()}",
            f"tag=[{','.join([tag.__name__ for tag in self._resource.tags])}]",
        ]
        if self._resource.data_id:
            properties.append(f"data={self._resource.data_id.hex()}")
        return f"{type(self).__name__}(" + ", ".join(properties) + f")"

    def summarize(self) -> str:
        """
        Create a string summary of this resource, including specific tags, attribute types,
        and the data offsets of this resource in the parent and root (if applicable).

        Not that this is not a complete string representation of the resource: not all tags are
        included, and only the types of attributes are included, not their values. It is a
        summary which gives a high level overview of the resource.
        """
        return _default_summarize_resource(self)

    def summarize_tree(
        self,
        r_filter: ResourceFilter = None,
        r_sort: ResourceSort = None,
        indent: str = "",
        summarize_resource_callback: Optional[Callable[["Resource"], Awaitable[str]]] = None,
    ) -> str:
        """
        Create a string summary of this resource and its (optionally filtered and/or sorted)
        descendants. The summaries of each resource are the same as the result of
        [summarize][ofrak.resource.Resource.summarize], organized into a tree structure.
        If a filter parameter is provided, it is applied recursively: the children of this
        resource will be filtered, then only those children matching
        the filter be displayed, and then the same filter will be applied to their children,
        etc. For example,

        :param r_filter: Contains parameters which resources must match to be returned, including
        any tags it must have and/or values of indexable attributes
        :param r_sort: Specifies which indexable attribute to use as the key to sort and the
        direction to sort
        """
        SPACER_BLANK = "   "
        SPACER_LINE = "───"

        if summarize_resource_callback is None:
            summarize_resource_callback = _default_summarize_resource

        children = cast(List[Resource], list(self.get_children(r_filter=r_filter, r_sort=r_sort)))

        if children:
            if indent == "":
                tree_string = "┌"
            else:
                tree_string = "┬"
        else:
            tree_string = "─"

        tree_string += f"{summarize_resource_callback(self)}\n"

        # All children but the last should display as a "fork" in the drop-down tree
        # After the last child, a vertical line should not be drawn as part of the indent
        # Both of those needs are handled here
        child_formatting: List[Tuple[str, str]] = [
            ("├", indent + "│" + SPACER_BLANK) for _ in children[:-1]
        ]
        child_formatting.append(("└", indent + " " + SPACER_BLANK))

        for child, (branch_symbol, child_indent) in zip(children, child_formatting):
            child_tree_string = child.summarize_tree(
                r_filter=r_filter,
                r_sort=r_sort,
                indent=child_indent,
                summarize_resource_callback=summarize_resource_callback,
            )
            tree_string += f"{indent}{branch_symbol}{SPACER_LINE}{child_tree_string}"
        return tree_string

    @contextlib.contextmanager
    def temp_to_disk(
        self,
        prefix: Optional[str] = None,
        suffix: Optional[str] = None,
        dir: Optional[str] = None,
        delete: bool = True,
    ) -> AsyncIterator[str]:
        with tempfile.NamedTemporaryFile(
            mode="wb", prefix=prefix, suffix=suffix, dir=dir, delete_on_close=False, delete=delete
        ) as temp:
            temp.write(self.get_data())
            temp.close()
            yield temp.name


def save_resources(
    resources: Iterable["Resource"],
    resource_service: ResourceServiceInterface,
    data_service: DataServiceInterface,
    component_context: ComponentContext,
    resource_context: ResourceContext,
    resource_view_context: ResourceViewContext,
):
    dependency_handler = DependencyHandler(
        resource_service, data_service, component_context, resource_context
    )
    resources_to_delete: List[bytes] = []
    patches_to_apply: List[DataPatch] = []
    resources_to_update: List[MutableResourceModel] = []

    for resource in resources:
        _resources_to_delete, _patches_to_apply, _resources_to_update = resource._save()

        resources_to_delete.extend(_resources_to_delete)
        patches_to_apply.extend(_patches_to_apply)
        resources_to_update.extend(_resources_to_update)

    deleted_descendants = resource_service.delete_resources(resources_to_delete)
    data_ids_to_delete = [
        resource_m.data_id for resource_m in deleted_descendants if resource_m.data_id is not None
    ]
    data_service.delete_models(data_ids_to_delete)
    patch_results = data_service.apply_patches(patches_to_apply)
    resources_to_update.extend(dependency_handler.handle_post_patch_dependencies(patch_results))
    diffs = []
    updated_ids = []
    for resource_m in resources_to_update:
        diffs.append(resource_m.save())
        updated_ids.append(resource_m.id)
    resource_service.update_many(diffs)
    resource_view_context.update_views(updated_ids, resources_to_delete, resource_context)


class ResourceFactory:
    """
    Factory for creating [Resource][ofrak.resource.Resource].
    """

    def __init__(
        self,
        id_service: IDServiceInterface,
        data_service: DataServiceInterface,
        resource_service: ResourceServiceInterface,
        job_service: JobServiceInterface,
    ):
        self._id_service = id_service
        self._data_service = data_service
        self._resource_service = resource_service
        self._job_service = job_service

    def create(
        self,
        job_id: bytes,
        resource_id: bytes,
        resource_context: ResourceContext,
        resource_view_context: ResourceViewContext,
        component_context: ComponentContext,
        job_context: Optional[JobRunContext] = None,
    ) -> Resource:
        """
        Create a resource from a resource_id.

        :param job_id:
        :param resource_id:
        :param resource_context:
        :param resource_view_context:
        :param component_context:
        :param job_context:
        """
        resource_m = resource_context.resource_models.get(resource_id)
        if resource_m is None:
            resource_m = MutableResourceModel.from_model(
                self._resource_service.get_by_id(resource_id)
            )
            resource_context.resource_models[resource_id] = resource_m

        return next(
            iter(
                self._create(
                    job_id,
                    [resource_m],
                    resource_context,
                    resource_view_context,
                    component_context,
                    job_context,
                )
            )
        )

    def create_many(
        self,
        job_id: bytes,
        resource_ids: Iterable[bytes],
        resource_context: ResourceContext,
        resource_view_context: ResourceViewContext,
        component_context: ComponentContext,
        job_context: Optional[JobRunContext] = None,
    ) -> Iterable[Resource]:
        """
        Create Resources from resource_ids.

        :param job_id:
        :param resource_ids:
        :param resource_context:
        :param resource_view_context:
        :param component_context:
        :param job_context:
        """
        resource_models_minus_missing: List[Union[MutableResourceModel, int]] = []
        missing_ids: List[bytes] = []

        resource_m: MutableResourceModel

        for resource_id in resource_ids:
            resource_m = resource_context.resource_models.get(resource_id)  # type: ignore
            if resource_m is None:
                resource_models_minus_missing.append(len(missing_ids))
                missing_ids.append(resource_id)
            else:
                resource_models_minus_missing.append(resource_m)

        fetched_models: List[ResourceModel] = list(self._resource_service.get_by_ids(missing_ids))

        resource_models = []
        for resource_model_or_idx in resource_models_minus_missing:
            if type(resource_model_or_idx) is int:
                resource_m = MutableResourceModel.from_model(
                    fetched_models[cast(int, resource_model_or_idx)]
                )
                resource_models.append(resource_m)
                resource_context.resource_models[resource_m.id] = resource_m
            else:
                resource_models.append(cast(MutableResourceModel, resource_model_or_idx))

        return self._create(
            job_id,
            resource_models,
            resource_context,
            resource_view_context,
            component_context,
            job_context,
        )

    def _create(
        self,
        job_id: bytes,
        resource_models: List[MutableResourceModel],
        resource_context: ResourceContext,
        resource_view_context: ResourceViewContext,
        component_context: ComponentContext,
        job_context: Optional[JobRunContext] = None,
    ) -> Iterable[Resource]:
        for resource_m in resource_models:
            yield Resource(
                job_id,
                resource_m,
                resource_context,
                resource_view_context,
                job_context,
                component_context,
                self,
                self._id_service,
                self._data_service,
                self._resource_service,
                self._job_service,
            )


def _default_summarize_resource(resource: Resource) -> str:
    attributes_info = ", ".join(attrs_type.__name__ for attrs_type in resource._resource.attributes)

    if resource._resource.data_id:
        root_data_range = resource.get_data_range_within_root()
        parent_data_range = resource.get_data_range_within_parent()
        data = resource.get_data()
        if len(data) <= 128:
            # Convert bytes to string to check .isprintable without doing .decode. Note that
            # not all ASCII is printable, so we have to check both decodable and printable
            raw_data_str = "".join(map(chr, data))
            if raw_data_str.isascii() and raw_data_str.isprintable():
                data_string = f'data_ascii="{data.decode("ascii")}"'
            else:
                data_string = f"data_hex={data.hex()}"
        else:
            sha256 = hashlib.sha256()
            sha256.update(data)
            data_string = f"data_hash={sha256.hexdigest()[:8]}"
        data_info = (
            f", global_offset=({hex(root_data_range.start)}-{hex(root_data_range.end)})"
            f", parent_offset=({hex(parent_data_range.start)}-{hex(parent_data_range.end)})"
            f", {data_string}"
        )
    else:
        data_info = ""
    return (
        f"{resource.get_id().hex()}: [caption=({resource.get_caption()}), "
        f"attributes=({attributes_info}){data_info}]"
    )<|MERGE_RESOLUTION|>--- conflicted
+++ resolved
@@ -22,12 +22,8 @@
     Pattern,
     overload,
 )
-<<<<<<< HEAD
-=======
-from contextlib import asynccontextmanager
 from warnings import warn
 
->>>>>>> 61b78f1d
 import tempfile312 as tempfile
 
 from ofrak.component.interface import ComponentInterface
@@ -678,11 +674,7 @@
                     "Cannot create a child with mapped data from a parent that doesn't have data"
                 )
             data_model_id = resource_id
-<<<<<<< HEAD
-            self._data_service.create_mapped(
-=======
-            data_model = await self._data_service.create_mapped(
->>>>>>> 61b78f1d
+            data_model = self._data_service.create_mapped(
                 data_model_id,
                 self._resource.data_id,
                 data_range,
