--- conflicted
+++ resolved
@@ -211,12 +211,7 @@
         self.resource_context: ResourceContext = ClientResourceContext()
         self.resource_view_context: ResourceViewContext = ResourceViewContext()
         self.component_context: ComponentContext = ClientComponentContext()
-<<<<<<< HEAD
         self.script_builder: ScriptBuilder = ScriptBuilder()
-=======
-        self.script_builder = ScriptBuilder()
->>>>>>> b1a2a74c
-
         self._app.add_routes(
             [
                 web.post("/create_root_resource", self.create_root_resource),
@@ -375,7 +370,6 @@
     @exceptions_to_http(SerializedError)
     async def get_child_data_ranges(self, request: Request) -> Response:
         resource = await self._get_resource_for_request(request)
-<<<<<<< HEAD
         script_str = r"""
         resource_service = self._ofrak_context.resource_factory._resource_service
         data_service = self._ofrak_context.resource_factory._data_service
@@ -397,9 +391,7 @@
 
         dict(filter(lambda x: x is not None, await asyncio.gather(*map(get_range, children))))
         """
-=======
         await self.script_builder.get_name(resource)
->>>>>>> b1a2a74c
         resource_service = self._ofrak_context.resource_factory._resource_service
         data_service = self._ofrak_context.resource_factory._data_service
         children = await resource_service.get_descendants_by_id(
@@ -544,19 +536,11 @@
         result = await $resource.pack()
         """
         result = await resource.pack()
-<<<<<<< HEAD
 
         await self.script_builder.add_action(resource, script_str, ActionType.PACK)
 
         return json_response(await self._serialize_component_result(result))
-=======
-        response_pjson = await self._serialize_component_result(result)
-        with open("/Users/dan/test-script.py", "w") as fh:
-            for line in self.script_builder.lines:
-                fh.write(line)
-        return json_response(response_pjson)
->>>>>>> b1a2a74c
-
+        
     @exceptions_to_http(SerializedError)
     async def pack_recursively(self, request: Request) -> Response:
         resource = await self._get_resource_for_request(request)
