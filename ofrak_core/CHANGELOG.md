# Changelog
All notable changes to `ofrak` will be documented in this file.

The format is based on [Keep a Changelog](https://keepachangelog.com/en/1.0.0/) and adheres to [Semantic Versioning](https://semver.org/spec/v2.0.0.html).

## [Unreleased](https://github.com/redballoonsecurity/ofrak/tree/master)
### Added
- Add license check command to prompt users about community or pro licenses. ([#478](https://github.com/redballoonsecurity/ofrak/pull/478))
- Support `application/vnd.android.package-archive` mime type for APKs, which is returned by newer versions of libmagic ([#470](https://github.com/redballoonsecurity/ofrak/pull/470))
- Add links to other resources and locations in comments with an autocomplete feature in the comment view. ([#447](https://github.com/redballoonsecurity/ofrak/pull/447)) 
- Add modifier to add and remove sections using lief. ([#443](https://github.com/redballoonsecurity/ofrak/pull/443))
- Add tabbed content views and a decompilation view to the OFRAK GUI. ([#436](https://github.com/redballoonsecurity/ofrak/pull/436/))
- Refactor HexView and related components to use mousewheel instead of scroll and compartmentalize all comonents to src/hex. ([#427](https://github.com/redballoonsecurity/ofrak/pull/427))
- Add an improved ISO9660 packer that leverages `mkisofs` instead of PyCdLib. ([#393](https://github.com/redballoonsecurity/ofrak/pull/393))
- Add UEFI binary unpacker. ([#399](https://github.com/redballoonsecurity/ofrak/pull/399))
- Add recursive identify functionality in the GUI. ([#435](https://github.com/redballoonsecurity/ofrak/pull/435))
- Add generic DecompilationAnalysis classes. ([#453](https://github.com/redballoonsecurity/ofrak/pull/453))
- `PatchFromSourceModifier` bundles src and header files into same temporary directory with BOM and FEM ([#517](https://github.com/redballoonsecurity/ofrak/pull/517))
- Add support for running on Windows to the `Filesystem` component. ([#521](https://github.com/redballoonsecurity/ofrak/pull/521))

### Fixed
- Improved flushing of filesystem entries (including symbolic links and other types) to disk. ([#373](https://github.com/redballoonsecurity/ofrak/pull/373))
- Fix `java` and `apktool` CLI arguments for checking components. ([#390](https://github.com/redballoonsecurity/ofrak/pull/390))
- Bump GitPython version from 3.1.35 to 3.1.41 to mitigate CVEs. ([#400](https://github.com/redballoonsecurity/ofrak/pull/400))
- Fixes erroneous Free Space Modifier expectation that resource parents are memory views. ([#404](https://github.com/redballoonsecurity/ofrak/pull/404))
- Prevent `_find_and_delete_overlapping_children` from deleting children which are next to the freed region, but not overlapping. ([#396](https://github.com/redballoonsecurity/ofrak/pull/396))
- Fixed front end "Replace" button. Before it was appending new data instead of replacing it as intended. ([#403](https://github.com/redballoonsecurity/ofrak/pull/403))
- Fix dragging and dropping in the GUI. ([#407](https://github.com/redballoonsecurity/ofrak/pull/407))
- Fix running scripts without a project selected, and without a config selected. ([#407](https://github.com/redballoonsecurity/ofrak/pull/407))
- Fix bug in OFRAK GUI server which causes an error when parsing a default config value of bytes. ([#409](https://github.com/redballoonsecurity/ofrak/pull/409))
- Set default fallback font to system default monospace, instead of variable-width sans-serif. ([#422](https://github.com/redballoonsecurity/ofrak/pull/422))
- View resource attribute string values containing only digits primarily as strings, alternatively as hex numbers. ([#423](https://github.com/redballoonsecurity/ofrak/pull/423))
- Fix bug where PJSON deserializer fails to deserialze `ComponentConfig` dataclasses have a field with a default value of `None`. ([#506](https://github.com/redballoonsecurity/ofrak/pull/506))
- Fix bug where calling `Resource.remove_tag` on both a tag class and a class that inherits from that class causes a `KeyError` on resource save. ([#510](https://github.com/redballoonsecurity/ofrak/pull/510))
<<<<<<< HEAD
- Fix bugs on Windows arising from using `os.path` methods when only forward-slashes are acceptable ([#521](https://github.com/redballoonsecurity/ofrak/pull/521))
=======
- Use PyPI version of `bincopy`, upgrade to version 20.0.0 ([#528](https://github.com/redballoonsecurity/ofrak/pull/528))
>>>>>>> 54c29561

### Changed
- By default, the ofrak log is now `ofrak-YYYYMMDDhhmmss.log` rather than just `ofrak.log` and the name can be specified on the command line ([#480](https://github.com/redballoonsecurity/ofrak/pull/480))
- In `GzipUnpacker`, use the standard python `zlib` library to compress small files and decompress all files. Use `pigz` if it is installed to compress files 1MB and larger. ([#472](https://github.com/redballoonsecurity/ofrak/pull/472) and [#485](https://github.com/redballoonsecurity/ofrak/pull/485))
- Change `FreeSpaceModifier` & `PartialFreeSpaceModifier` behavior: an optional stub that isn't free space can be provided and fill-bytes for free space can be specified. ([#409](https://github.com/redballoonsecurity/ofrak/pull/409))
- `Resource.flush_to_disk` method renamed to `Resource.flush_data_to_disk`. ([#373](https://github.com/redballoonsecurity/ofrak/pull/373))
- `build_image.py` supports building Docker images with OFRAK packages from any ancestor directory. ([#425](https://github.com/redballoonsecurity/ofrak/pull/425))
- Partially reverted [#150](https://github.com/redballoonsecurity/ofrak/pull/150) so entropy C code is called with `ctypes` again, but maintaining the current API and automatic compilation by `setup.py`. ([#482](https://github.com/redballoonsecurity/ofrak/pull/482))
- Minor update to OFRAK Community License, add OFRAK Pro License ([#478](https://github.com/redballoonsecurity/ofrak/pull/478))

### Security
- Update aiohttp to 3.10.11 ([#522](https://github.com/redballoonsecurity/ofrak/pull/522))
- Update pycryptogrpahy to version 43.0.3. ([#525](https://github.com/redballoonsecurity/ofrak/pull/525))

## [3.2.0](https://github.com/redballoonsecurity/ofrak/compare/ofrak-v3.1.0...ofrak-v3.2.0)
### Added
- Add a JFFS2 packer and unpacker. ([#326](https://github.com/redballoonsecurity/ofrak/pull/326))
- Add method to Resource and data service to search for patterns in its data ([#333](https://github.com/redballoonsecurity/ofrak/pull/333))
- Add search bars to GUI in order to search for a string or bytes within a resource. ([#345](https://github.com/redballoonsecurity/ofrak/pull/345))
- Add Identifier, Unpacker, Packer for Intel Hex format. ([#349](https://github.com/redballoonsecurity/ofrak/pull/349))
- Add unpackers for EXT filesystems (versions 2 through 4). ([#337](https://github.com/redballoonsecurity/ofrak/pull/337))
- A new feature that allows users to create an OFRAK "project" that contains a collection of scripts and binaries. ([#360](https://github.com/redballoonsecurity/ofrak/pull/360))

### Changed
- Support uploading files in chunks to handle files larger than 2GB from the GUI ([#324](https://github.com/redballoonsecurity/ofrak/pull/324))

### Fixed
- Save resources affected by data patches and dependency updates on a resource being saved ([#355](https://github.com/redballoonsecurity/ofrak/pull/355))

### Security
- Updated GitPython to version 3.1.35 as per CVE-2023-40590 and CVE-2023-41040

## [3.1.0](https://github.com/redballoonsecurity/ofrak/compare/ofrak-v3.0.0...ofrak-v3.1.0)
### Added
- Add `ElfLoadAlignmentModifier`, which reclaims unused alignment bytes between PT_LOAD segments in ELFs as free space. ([#302](https://github.com/redballoonsecurity/ofrak/pull/302))
- Add a "copy to clipboard" button to the "Show Snippet" view for easy exporting. ([#301](https://github.com/redballoonsecurity/ofrak/pull/301))
- Add a settings pane to the OFRAK GUI that supports theming and changing colors ([#309](https://github.com/redballoonsecurity/ofrak/pull/309))
- Add a button and interface in the OFRAK GUI to specifically select any component to run on a resource ([#287](https://github.com/redballoonsecurity/ofrak/pull/287))
- Add DDR pad support to the OFRAK GUI ([#322](https://github.com/redballoonsecurity/ofrak/pull/322))

### Fixed 
- Fixed a bug where clicking "Unpack" or "Identify" (for example) too quickly after loading a large resource causes an error that freezes up the whole GUI ([#297](https://github.com/redballoonsecurity/ofrak/pull/297))
- Bump `importlib-metadata` version to fix import errors ([#296](https://github.com/redballoonsecurity/ofrak/pull/296))
- Treat `libmagic`, `strings` as `ComponentExternalTools` so that they are considered dependencies. ([#299](https://github.com/redballoonsecurity/ofrak/pull/299/))
- Fixed GUI minimap bottom overlapping version number ([#327](https://github.com/redballoonsecurity/ofrak/pull/327))

## [3.0.0](https://github.com/redballoonsecurity/ofrak/compare/ofrak-v2.2.1...ofrak-v3.0.0)
### Added
- Add call to flush a resource to disk in the script whenever a user downloads a resource from the GUI. ([#277](https://github.com/redballoonsecurity/ofrak/pull/277))
- Generate dynamic, runnable script based on GUI actions and display the script in the GUI. ([#265](https://github.com/redballoonsecurity/ofrak/pull/265))
- Add `-f`/`--file` option to `ofrak gui` command to pre-load some files into OFRAK before opening the GUI, so they can be explored right away ([#266](https://github.com/redballoonsecurity/ofrak/pull/266))
- Add `-i`/`--import` option to the CLI to import and discover additional OFRAK Python packages when starting OFRAK. ([#269](https://github.com/redballoonsecurity/ofrak/pull/269))
- Add Identifier to tag `ComplexBlocks` as `LinkableSymbols` and Analyzer to copy attributes from a `ComplexBlock` to its `LinkableSymbol`. ([#226](https://github.com/redballoonsecurity/ofrak/pull/226))
- Add method to create new `LinkableSymbols` from symbols defined in a patch file. ([#226](https://github.com/redballoonsecurity/ofrak/pull/226))


### Changed
- Remove need to create Resources to pass source code and headers to `PatchFromSourceModifier` and `FunctionReplaceModifier` ([#249](https://github.com/redballoonsecurity/ofrak/pull/249))
- Choose Analyzer components which output the entirety of a view, rather than piece by piece, which would choose the wrong Analyzer sometimes. ([#264](https://github.com/redballoonsecurity/ofrak/pull/264))
- Generate LinkableBinary stubs as strong symbols, so linker use them to override weak symbols in patch ([#259](https://github.com/redballoonsecurity/ofrak/pull/259))
- Limit stub file creation for linkable BOMs to only those required by a patch. ([#226](https://github.com/redballoonsecurity/ofrak/pull/226))

### Fixed
- Fix bug where `ComponentExternalTool` would raise an error when checking whether a tool was installed returned a non-zero exit value ([#289](https://github.com/redballoonsecurity/ofrak/pull/289))
- Fix bug where jumping to a multiple of `0x10` in the GUI went to the previous line ([#254](https://github.com/redballoonsecurity/ofrak/pull/254))
- Fix installing on Windows, as well as small GUI style fixes for Windows ([#261](https://github.com/redballoonsecurity/ofrak/pull/261))
- Fixed `Uf2File` identifier so that it correctly tags UF2 files with `Uf2File` ([#283](https://github.com/redballoonsecurity/ofrak/pull/283))

## [2.2.1](https://github.com/redballoonsecurity/ofrak/compare/ofrak-v2.2.0...ofrak-v2.2.1) - 2023-03-08
### Added
- Add GUI features
  - Keyboard shortcuts ([#210](https://github.com/redballoonsecurity/ofrak/pull/210))
  - Button to add a tag to a resource ([#215](https://github.com/redballoonsecurity/ofrak/pull/215))
  - Browser tab title contains current resource caption ([#230](https://github.com/redballoonsecurity/ofrak/pull/230))
- Add a way to sort and filter by data length or offset ([#220](https://github.com/redballoonsecurity/ofrak/pull/220))
- Add caption to ElfProgramHeader ([#223](https://github.com/redballoonsecurity/ofrak/pull/223))
- Add baseline support for running pip-installing ofrak on Windows ([#228](https://github.com/redballoonsecurity/ofrak/pull/228), [#239](https://github.com/redballoonsecurity/ofrak/pull/239), [#242](https://github.com/redballoonsecurity/ofrak/pull/242), [#246]( #246))

### Changed
- Updates to Flash components: ([#195](https://github.com/redballoonsecurity/ofrak/pull/195))
  - Flash components now support more than one occurrence of the same field type in `FlashAttributes`.
  - `FlashOobResourceUnpacker` continues to unpack even if blocks do not perfectly align at end of the `FlashOobResource` (this is useful for real-world flash dumps).
- Tweak how errors are raised when auto-running components, so the actual root cause is not buried ([#219](https://github.com/redballoonsecurity/ofrak/pull/219))
- Show mapped resource captions on hover in the hex view ([#221](https://github.com/redballoonsecurity/ofrak/pull/221))
- Change how resources are stored to making deleting (and thus packing) much faster ([#201](https://github.com/redballoonsecurity/ofrak/pull/201))
- Use non-blocking `asyncio.create_subprocess_exec` calls in components ([#53](https://github.com/redballoonsecurity/ofrak/issues/53))

### Fixed
- Fix bug where initially loaded GUI resource has collapsed children ([#209](https://github.com/redballoonsecurity/ofrak/pull/209))
- Fix bug in GUI where "jump to offset" feature in hex view rounded up instead of down ([#243](https://github.com/redballoonsecurity/ofrak/pull/243))
- Support more OpenWRT TRX files by making fewer assumptions about the partitions ([#216](https://github.com/redballoonsecurity/ofrak/pull/216))
- Fix some OS-specific problems (libmagic install, log file path) preventing OFRAK install on Windows ([#239](https://github.com/redballoonsecurity/ofrak/pull/239))

## [2.2.0](https://github.com/redballoonsecurity/ofrak/compare/ofrak-v2.1.1...ofrak-v2.2.0) - 2023-02-01
### Fixed
- Fix bug in data service that can cause mangled internal state [#197](https://github.com/redballoonsecurity/ofrak/pull/197)
- Fix long-broken `OFRAK.set_id_service` [#198](https://github.com/redballoonsecurity/ofrak/pull/198)
- Fix bug in `SegmentInjectorModifier` that resulted in deleting more resources than necessary [#200](https://github.com/redballoonsecurity/ofrak/pull/200)

### Added
- Replace unofficial p7zip with official 7zip package
- File browser dialog in the GUI
- Area in the GUI to jump to a given data offset
- GUI command line now has a flag to not automatically open the browser

### Changed
- GUI is much faster, especially for resources with hundreds of thousands of children [#191](https://github.com/redballoonsecurity/ofrak/pull/191)
- Resources whose data gets modified are now listed in the `resource_modified` field of component results [#200](https://github.com/redballoonsecurity/ofrak/pull/200)

## [2.1.1](https://github.com/redballoonsecurity/ofrak/compare/ofrak-v2.1.0...ofrak-v2.1.1) - 2023-01-25
### Fixed
- GUI uses correct attribute class names again (not *AutoAttributes)

## [2.1.0](https://github.com/redballoonsecurity/ofrak/compare/ofrak-v2.0.0...ofrak-v2.1.0) - 2023-01-20
### Added
- `LiefAddSegmentConfig` now has an optional `physical_address` argument.
- New `identify` and `unpack` subcommands to CLI [#164](https://github.com/redballoonsecurity/ofrak/pull/164)
- Move GUI server to `ofrak_core`, startup GUI through CLI, add testing for server, make GUI pip installable. [#168](https://github.com/redballoonsecurity/ofrak/pull/168)
  - `python -m ofrak gui` starts the OFRAK GUI server.
- UBI and UBIFS filesystem analyzers / unpackers / packers added. [#173](https://github.com/redballoonsecurity/ofrak/pull/173), [#177](https://github.com/redballoonsecurity/ofrak/pull/177)
- Add APIs to open GUI in a script or after CLI commands complete. [#181](https://github.com/redballoonsecurity/ofrak/pull/181)
- Installing ofrak also installs it as a console tool, so for example `ofrak unpack ...` works, instead of requiring `python -m ofrak unpack...` [#181](https://github.com/redballoonsecurity/ofrak/pull/181)

### Changed
- Refactored `DataService` internals to more efficiently find resources affected by patches [#140](https://github.com/redballoonsecurity/ofrak/pull/140)

### Deprecated
- Deprecate `view_type.attributes_type` in favor of `AttributesType[view_type]` [#149](https://github.com/redballoonsecurity/ofrak/pull/149)

### Fixed
- Remove unneeded and slow `.save()` when unpacking filesystems [#171](https://github.com/redballoonsecurity/ofrak/pull/171)
- Fixed null pointer bug in Ghidra scripts.
- `SegmentInjectorModifier` deletes all descendants of the modified section, fixing a bug that would arrise when applying more than one segment modification.
- Added missing elf section types to ElfSectionType [#178](https://github.com/redballoonsecurity/ofrak/pull/178)
- Handled .rela placeholder segments in the same fashion as .got [#185](https://github.com/redballoonsecurity/ofrak/pull/185)

## [2.0.0](https://github.com/redballoonsecurity/ofrak/releases/tag/ofrak-v2.0.0) - 2023-01-03
### Added
- `ofrak` now contains all the components that were in the (now sunset) `ofrak_components` package.
- Add components for analyzing, unpacking, and repacking raw flash dumps.
- UF2 unpacker and packer added.
- Several new features to make tracking and installing external dependencies easier (for non-Docker users):
  - Components can now mark their external tool dependencies using the `external_dependencies` attribute.
  - CLI tool added to track and install dependencies & components:
    - `python -m ofrak list` lists installed OFRAK modules and/or components.
    - `python -m ofrak deps` shows and checks external (non-Python) dependencies of OFRAK components, and shows hints on how they might be installed.
  - `OFRAKContext` logs if a discovered component is missing an external dependency; these components can be excluded using the `exclude_components_missing_depenencies` parameter in `OFRAK`.
- Speed improvements to `Resource.unpack_recursively` method.

### Changed
- `Resource.{write_to, flush_to_disk}` now have optional `pack` parameter to pack before writing.
- Resource views are now updated when `Resource.save` is run.
- `DataService` was refactored for speed and clarity of implementation. It also now allows sibling Resources to overlap with each other.
- Free space components decoupled from ISA.
- `Filesystem.initialize_from_disk` raises `FileNotFoundError` when path does not exist or is not a file ([@galbwe](https://github.com/galbwe)).
- Rename `RawExtendModifier` to `BinaryExtendModifier`.
- `ElfProgramHeader` simplified to have only one method, `get_memory_permissions`.
- Switch to using PyPI versions of keystone & capstone.
- `PeOptionalHeader` divided into 32 and 64 bit.

### Removed
- Removed unused, untested APIs:
  - Removed `Resource.{get_data_index_within_parent, get_offset_within_root, get_data_unmapped_range, set_data_alignment, fetch, get_related_tags, get_all_attributes, move, get_siblings_as_view, get_siblings}`.
  - Removed `AssemblerServiceInterface.{assemble_many, assemble_file, assemble_files}`.
  - Removed `RawReplaceModifier`, `InjectorModifier`.
  - Removed `ElfProgramHeaderPermission`, replaced usage with `MemoryPermissions` (from `ofrak-type`).
  - Remove unused `Elf,{get_sections_after_index, get_sections_before_index, get_section_header_by_name, get_string_section_header`.
  - Removed `get_parent`/`get_elf` from Elf resource views, `UnanalyzedElfSegment`, `ElfSegmentStructureIndexAnalyzer`, `ElfSectionStructureIndexAnalyzer`, `ElfSymbolStructureIndexAnalyzer`, `ElfModifierUtils`.

### Fixed
- `Resource.create_child` takes either `data` or `data_range` arguments, but not both.
- Remove duplicated work from in resource service serialization, making it faster.
- Miscellaneous bugs in documentation.
- Added `beartype` as requirement for `ofrak`.
- Bump to `fun-coverage==0.2.0` for more accurate test coverage reporting.

### Security
- Bump `lief` dependency to 0.12.2 to avoid [vulnerability](lief-project/LIEF#763) in lower versions.
## 1.0.0 - 2022-09-02
### Added
Initial release. Hello world!<|MERGE_RESOLUTION|>--- conflicted
+++ resolved
@@ -32,11 +32,8 @@
 - View resource attribute string values containing only digits primarily as strings, alternatively as hex numbers. ([#423](https://github.com/redballoonsecurity/ofrak/pull/423))
 - Fix bug where PJSON deserializer fails to deserialze `ComponentConfig` dataclasses have a field with a default value of `None`. ([#506](https://github.com/redballoonsecurity/ofrak/pull/506))
 - Fix bug where calling `Resource.remove_tag` on both a tag class and a class that inherits from that class causes a `KeyError` on resource save. ([#510](https://github.com/redballoonsecurity/ofrak/pull/510))
-<<<<<<< HEAD
+- Use PyPI version of `bincopy`, upgrade to version 20.0.0 ([#528](https://github.com/redballoonsecurity/ofrak/pull/528))
 - Fix bugs on Windows arising from using `os.path` methods when only forward-slashes are acceptable ([#521](https://github.com/redballoonsecurity/ofrak/pull/521))
-=======
-- Use PyPI version of `bincopy`, upgrade to version 20.0.0 ([#528](https://github.com/redballoonsecurity/ofrak/pull/528))
->>>>>>> 54c29561
 
 ### Changed
 - By default, the ofrak log is now `ofrak-YYYYMMDDhhmmss.log` rather than just `ofrak.log` and the name can be specified on the command line ([#480](https://github.com/redballoonsecurity/ofrak/pull/480))
