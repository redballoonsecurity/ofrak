# Changelog
All notable changes to `ofrak` will be documented in this file.

The format is based on [Keep a Changelog](https://keepachangelog.com/en/1.0.0/) and adheres to [Semantic Versioning](https://semver.org/spec/v2.0.0.html).

## [Unreleased](https://github.com/redballoonsecurity/ofrak/tree/master)
<<<<<<< HEAD
=======
### Fixed
- Fix bug where initially loaded GUI resource has collapsed children

>>>>>>> bec3849f
### Added
- Add keyboard shortcuts to the GUI
- Updates to Flash components: [#195](https://github.com/redballoonsecurity/ofrak/pull/195)
  - Flash components now support more than one occurrence of the same field type in `FlashAttributes`.
  - `FlashOobResourceUnpacker` continues to unpack even if blocks do not perfectly align at end of the `FlashOobResource` (this is useful for real-world flash dumps).

### Changed
- Tweak how errors are raised when auto-running components, so the actual root cause is not buried [#219](https://github.com/redballoonsecurity/ofrak/pull/219)

## [2.2.0](https://github.com/redballoonsecurity/ofrak/compare/ofrak-v2.1.1...ofrak-v2.2.0))
### Fixed
- Fix bug in data service that can cause mangled internal state [#197](https://github.com/redballoonsecurity/ofrak/pull/197)
- Fix long-broken `OFRAK.set_id_service` [#198](https://github.com/redballoonsecurity/ofrak/pull/198)
- Fix bug in `SegmentInjectorModifier` that resulted in deleting more resources than necessary [#200](https://github.com/redballoonsecurity/ofrak/pull/200)

### Added
- Replace unofficial p7zip with official 7zip package
- File browser dialog in the GUI
- Area in the GUI to jump to a given data offset
- GUI command line now has a flag to not automatically open the browser

### Changed
- GUI is much faster, especially for resources with hundreds of thousands of children [#191](https://github.com/redballoonsecurity/ofrak/pull/191)
- Resources whose data gets modified are now listed in the `resource_modified` field of component results [#200](https://github.com/redballoonsecurity/ofrak/pull/200)

## [2.1.1](https://github.com/redballoonsecurity/ofrak/compare/ofrak-v2.1.0...ofrak-v2.1.1) - 2023-01-25
### Fixed
- GUI uses correct attribute class names again (not *AutoAttributes)

## [2.1.0](https://github.com/redballoonsecurity/ofrak/compare/ofrak-v2.0.0...ofrak-v2.1.0) - 2023-01-20
### Added
- `LiefAddSegmentConfig` now has an optional `physical_address` argument.
- New `identify` and `unpack` subcommands to CLI [#164](https://github.com/redballoonsecurity/ofrak/pull/164)
- Move GUI server to `ofrak_core`, startup GUI through CLI, add testing for server, make GUI pip installable. [#168](https://github.com/redballoonsecurity/ofrak/pull/168)
  - `python -m ofrak gui` starts the OFRAK GUI server.
- UBI and UBIFS filesystem analyzers / unpackers / packers added. [#173](https://github.com/redballoonsecurity/ofrak/pull/173), [#177](https://github.com/redballoonsecurity/ofrak/pull/177)
- Add APIs to open GUI in a script or after CLI commands complete. [#181](https://github.com/redballoonsecurity/ofrak/pull/181)
- Installing ofrak also installs it as a console tool, so for example `ofrak unpack ...` works, instead of requiring `python -m ofrak unpack...` [#181](https://github.com/redballoonsecurity/ofrak/pull/181)

### Changed
- Refactored `DataService` internals to more efficiently find resources affected by patches [#140](https://github.com/redballoonsecurity/ofrak/pull/140)

### Deprecated
- Deprecate `view_type.attributes_type` in favor of `AttributesType[view_type]` [#149](https://github.com/redballoonsecurity/ofrak/pull/149)

### Fixed
- Remove unneeded and slow `.save()` when unpacking filesystems [#171](https://github.com/redballoonsecurity/ofrak/pull/171)
- Fixed null pointer bug in Ghidra scripts.
- `SegmentInjectorModifier` deletes all descendants of the modified section, fixing a bug that would arrise when applying more than one segment modification.
- Added missing elf section types to ElfSectionType [#178](https://github.com/redballoonsecurity/ofrak/pull/178)
- Handled .rela placeholder segments in the same fashion as .got [#185](https://github.com/redballoonsecurity/ofrak/pull/185)

## [2.0.0](https://github.com/redballoonsecurity/ofrak/releases/tag/ofrak-v2.0.0) - 2023-01-03
### Added
- `ofrak` now contains all the components that were in the (now sunset) `ofrak_components` package.
- Add components for analyzing, unpacking, and repacking raw flash dumps.
- UF2 unpacker and packer added.
- Several new features to make tracking and installing external dependencies easier (for non-Docker users):
  - Components can now mark their external tool dependencies using the `external_dependencies` attribute.
  - CLI tool added to track and install dependencies & components:
    - `python -m ofrak list` lists installed OFRAK modules and/or components.
    - `python -m ofrak deps` shows and checks external (non-Python) dependencies of OFRAK components, and shows hints on how they might be installed.
  - `OFRAKContext` logs if a discovered component is missing an external dependency; these components can be excluded using the `exclude_components_missing_depenencies` parameter in `OFRAK`.
- Speed improvements to `Resource.unpack_recursively` method.

### Changed
- `Resource.{write_to, flush_to_disk}` now have optional `pack` parameter to pack before writing.
- Resource views are now updated when `Resource.save` is run.
- `DataService` was refactored for speed and clarity of implementation. It also now allows sibling Resources to overlap with each other.
- Free space components decoupled from ISA.
- `Filesystem.initialize_from_disk` raises `FileNotFoundError` when path does not exist or is not a file ([@galbwe](https://github.com/galbwe)).
- Rename `RawExtendModifier` to `BinaryExtendModifier`.
- `ElfProgramHeader` simplified to have only one method, `get_memory_permissions`.
- Switch to using PyPI versions of keystone & capstone.
- `PeOptionalHeader` divided into 32 and 64 bit.

### Removed
- Removed unused, untested APIs:
  - Removed `Resource.{get_data_index_within_parent, get_offset_within_root, get_data_unmapped_range, set_data_alignment, fetch, get_related_tags, get_all_attributes, move, get_siblings_as_view, get_siblings}`.
  - Removed `AssemblerServiceInterface.{assemble_many, assemble_file, assemble_files}`.
  - Removed `RawReplaceModifier`, `InjectorModifier`.
  - Removed `ElfProgramHeaderPermission`, replaced usage with `MemoryPermissions` (from `ofrak-type`).
  - Remove unused `Elf,{get_sections_after_index, get_sections_before_index, get_section_header_by_name, get_string_section_header`.
  - Removed `get_parent`/`get_elf` from Elf resource views, `UnanalyzedElfSegment`, `ElfSegmentStructureIndexAnalyzer`, `ElfSectionStructureIndexAnalyzer`, `ElfSymbolStructureIndexAnalyzer`, `ElfModifierUtils`.

### Fixed
- `Resource.create_child` takes either `data` or `data_range` arguments, but not both.
- Remove duplicated work from in resource service serialization, making it faster.
- Miscellaneous bugs in documentation.
- Added `beartype` as requirement for `ofrak`.
- Bump to `fun-coverage==0.2.0` for more accurate test coverage reporting.

### Security
- Bump `lief` dependency to 0.12.2 to avoid [vulnerability](lief-project/LIEF#763) in lower versions.
## 1.0.0 - 2022-09-02
### Added
Initial release. Hello world!<|MERGE_RESOLUTION|>--- conflicted
+++ resolved
@@ -4,12 +4,9 @@
 The format is based on [Keep a Changelog](https://keepachangelog.com/en/1.0.0/) and adheres to [Semantic Versioning](https://semver.org/spec/v2.0.0.html).
 
 ## [Unreleased](https://github.com/redballoonsecurity/ofrak/tree/master)
-<<<<<<< HEAD
-=======
 ### Fixed
 - Fix bug where initially loaded GUI resource has collapsed children
 
->>>>>>> bec3849f
 ### Added
 - Add keyboard shortcuts to the GUI
 - Updates to Flash components: [#195](https://github.com/redballoonsecurity/ofrak/pull/195)
