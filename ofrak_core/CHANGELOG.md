--- conflicted
+++ resolved
@@ -9,12 +9,9 @@
 - Fix long-broken `OFRAK.set_id_service` [#198](https://github.com/redballoonsecurity/ofrak/pull/198)
 
 ### Added
-- Replace unofficial p7zip with official 7zip package. 
-<<<<<<< HEAD
+- Replace unofficial p7zip with official 7zip package
 - File browser dialog in the GUI
-=======
 - Area in the GUI to jump to a given data offset
->>>>>>> c2227f61
 - GUI command line now has a flag to not automatically open the browser
 
 ### Changed
