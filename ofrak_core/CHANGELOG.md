--- conflicted
+++ resolved
@@ -5,12 +5,8 @@
 
 ## [Unreleased](https://github.com/redballoonsecurity/ofrak/tree/master)
 ### Added
-<<<<<<< HEAD
 - Add `ElfLoadAlignmentModifier`, which reclaims unused alignment bytes between PT_LOAD segments in ELFs as free space. ([#302](https://github.com/redballoonsecurity/ofrak/pull/302))
 - Add a "copy to clipboard" button to the "Show Snippet" view for easy exporting. ([#301](https://github.com/redballoonsecurity/ofrak/pull/301))
-=======
-- Added a "copy to clipboard" button to the "Show Snippet" view for easy exporting. ([#301](https://github.com/redballoonsecurity/ofrak/pull/301))
->>>>>>> 6c8555de
 
 ### Fixed 
 - Fixed a bug where clicking "Unpack" or "Identify" (for example) too quickly after loading a large resource causes an error that freezes up the whole GUI ([#297](https://github.com/redballoonsecurity/ofrak/pull/297))
