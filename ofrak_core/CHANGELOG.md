--- conflicted
+++ resolved
@@ -5,9 +5,7 @@
 
 ## [Unreleased](https://github.com/redballoonsecurity/ofrak/tree/master)
 ### Added
-<<<<<<< HEAD
-- UBIFS filesystem analyzer / unpacker / packer added.
-=======
+- UBIFS filesystem analyzer / unpacker / packer added. [#173](https://github.com/redballoonsecurity/ofrak/pull/173)
 - Move GUI server to `ofrak_core`, startup GUI through CLI, add testing for server, make GUI pip installable. [#168](https://github.com/redballoonsecurity/ofrak/pull/168)
   - `python -m ofrak gui` starts the OFRAK GUI server.
 
@@ -19,7 +17,6 @@
 
 ### Fixed
 - Remove unneeded and slow `.save()` when unpacking filesystems [#171](https://github.com/redballoonsecurity/ofrak/pull/171)
->>>>>>> 7708650f
 
 ## [2.0.0](https://github.com/redballoonsecurity/ofrak/releases/tag/ofrak-v2.0.0) - 2023-01-03
 ### Added
