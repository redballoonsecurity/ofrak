from dataclasses import dataclass
from typing import Tuple

import pytest

from ofrak import OFRAKContext
from ofrak_type.architecture import InstructionSetMode
from ofrak.core.architecture import ProgramAttributes
from ofrak.core.instruction import Instruction, RegisterUsage
from ofrak.service.assembler.assembler_service_i import AssemblerServiceInterface
from test_ofrak.constants import ARM32_ARCH, X64_ARCH, PPC_ARCH


@dataclass
class RegisterAnalyzerTestCase:
    program_attributes: ProgramAttributes
    instruction: Instruction
    expected_regs_read: Tuple[str, ...]
    expected_regs_written: Tuple[str, ...]

    @property
    def label(self):
        return f"{self.program_attributes.isa.name}: {self.instruction.get_assembly()}"


ARM_REGISTER_USAGE_TEST_CASES = [
    RegisterAnalyzerTestCase(
        ARM32_ARCH,
        Instruction(
            0x100,
            0x4,
            "push",
            "{r4, r5, r6, r7, r8, lr}",
            InstructionSetMode.NONE,
        ),
        ("sp", "r4", "r5", "r6", "r7", "r8", "lr"),
        ("sp",),
    ),
    RegisterAnalyzerTestCase(
        ARM32_ARCH,
        Instruction(
            0x104,
            0x4,
            "mov",
            "r4, #0x0",
            InstructionSetMode.NONE,
        ),
        (),
        ("r4",),
    ),
    RegisterAnalyzerTestCase(
        ARM32_ARCH,
        Instruction(
            0x108,
            0x4,
            "mov",
            "r5, r4",
            InstructionSetMode.NONE,
        ),
        ("r4",),
        ("r5",),
    ),
    RegisterAnalyzerTestCase(
        ARM32_ARCH,
        Instruction(
            0x10C,
            0x4,
            "ldr",
            "r6, [pc, #0x50]",
            InstructionSetMode.NONE,
        ),
        ("pc",),
        ("r6",),
    ),
    RegisterAnalyzerTestCase(
        ARM32_ARCH,
        Instruction(
            0x110,
            0x4,
            "ldr",
            "r7, [pc, #0x50]",
            InstructionSetMode.NONE,
        ),
        ("pc",),
        ("r7",),
    ),
]


X64_REGISTER_USAGE_TEST_CASES = [
    RegisterAnalyzerTestCase(
        X64_ARCH,
        Instruction(
            virtual_address=0x4003E0,
            size=2,
            mnemonic="xor",
            operands="ebp, ebp",
            mode=InstructionSetMode.NONE,
        ),
        ("ebp",),
        ("rflags", "ebp"),
    ),
    RegisterAnalyzerTestCase(
        X64_ARCH,
        Instruction(
            virtual_address=0x4003E2,
            size=3,
            mnemonic="mov",
            operands="r9, rdx",
            mode=InstructionSetMode.NONE,
        ),
        ("rdx",),
        ("r9",),
    ),
    RegisterAnalyzerTestCase(
        X64_ARCH,
        Instruction(
            virtual_address=0x4003E5,
            size=1,
            mnemonic="pop",
            operands="rsi",
            mode=InstructionSetMode.NONE,
        ),
        ("rsp",),
        ("rsp", "rsi"),
    ),
    RegisterAnalyzerTestCase(
        X64_ARCH,
        Instruction(
            virtual_address=0x4003E6,
            size=3,
            mnemonic="mov",
            operands="rdx, rsp",
            mode=InstructionSetMode.NONE,
        ),
        ("rsp",),
        ("rdx",),
    ),
    RegisterAnalyzerTestCase(
        X64_ARCH,
        Instruction(
            virtual_address=0x4003ED,
            size=1,
            mnemonic="push",
            operands="rax",
            mode=InstructionSetMode.NONE,
        ),
        ("rsp", "rax"),
        ("rsp",),
    ),
    RegisterAnalyzerTestCase(
        X64_ARCH,
        Instruction(
            virtual_address=0x4003EE,
            size=1,
            mnemonic="push",
            operands="rsp",
            mode=InstructionSetMode.NONE,
        ),
        ("rsp",),
        ("rsp",),
    ),
    RegisterAnalyzerTestCase(
        X64_ARCH,
        Instruction(
            virtual_address=0x4003EF,
            size=7,
            mnemonic="mov",
            operands="r8, 0x4004e0",
            mode=InstructionSetMode.NONE,
        ),
        (),
        ("r8",),
    ),
    RegisterAnalyzerTestCase(
        X64_ARCH,
        Instruction(
            virtual_address=0x4003F6,
            size=7,
            mnemonic="mov",
            operands="rcx, 0x4004f0",
            mode=InstructionSetMode.NONE,
        ),
        (),
        ("rcx",),
    ),
    RegisterAnalyzerTestCase(
        X64_ARCH,
        Instruction(
            virtual_address=0x4003FD,
            size=7,
            mnemonic="mov",
            operands="rdi, 0x4004c4",
            mode=InstructionSetMode.NONE,
        ),
        (),
        ("rdi",),
    ),
    RegisterAnalyzerTestCase(
        X64_ARCH,
        Instruction(
            virtual_address=0x400404,
            size=5,
            mnemonic="call",
            operands="0x4003c8",
            mode=InstructionSetMode.NONE,
        ),
        ("rsp", "rip"),
        ("rsp",),
    ),
    RegisterAnalyzerTestCase(
        X64_ARCH,
        Instruction(
            virtual_address=0x400409,
            size=1,
            mnemonic="hlt",
            operands="",
            mode=InstructionSetMode.NONE,
        ),
        (),
        (),
    ),
    RegisterAnalyzerTestCase(
        X64_ARCH,
        Instruction(
            virtual_address=0x40040C,
            size=4,
            mnemonic="sub",
            operands="rsp, 0x8",
            mode=InstructionSetMode.NONE,
        ),
        ("rsp",),
        ("rflags", "rsp"),
    ),
    RegisterAnalyzerTestCase(
        X64_ARCH,
        Instruction(
            virtual_address=0x400410,
            size=7,
            mnemonic="mov",
            operands="rax, qword ptr [0x600840]",
            mode=InstructionSetMode.NONE,
        ),
        ("rip",),
        ("rax",),
    ),
    RegisterAnalyzerTestCase(
        X64_ARCH,
        Instruction(
            virtual_address=0x400417,
            size=3,
            mnemonic="test",
            operands="rax, rax",
            mode=InstructionSetMode.NONE,
        ),
        ("rax",),
        ("rflags",),
    ),
    RegisterAnalyzerTestCase(
        X64_ARCH,
        Instruction(
            virtual_address=0x40041A,
            size=2,
            mnemonic="jz",
            operands="0x40041e",
            mode=InstructionSetMode.NONE,
        ),
        ("rflags",),
        (),
    ),
    RegisterAnalyzerTestCase(
        X64_ARCH,
        Instruction(
            virtual_address=0x40041E,
            size=4,
            mnemonic="add",
            operands="rsp, 0x8",
            mode=InstructionSetMode.NONE,
        ),
        ("rsp",),
        ("rflags", "rsp"),
    ),
    RegisterAnalyzerTestCase(
        X64_ARCH,
        Instruction(
            virtual_address=0x400422,
            size=1,
            mnemonic="ret",
            operands="",
            mode=InstructionSetMode.NONE,
        ),
        ("rsp",),
        ("rsp",),
    ),
    RegisterAnalyzerTestCase(
        X64_ARCH,
        Instruction(
            virtual_address=0x40041C,
            size=2,
            mnemonic="call",
            operands="rax",
            mode=InstructionSetMode.NONE,
        ),
        ("rsp", "rax"),
        ("rsp",),
    ),
    RegisterAnalyzerTestCase(
        X64_ARCH,
        Instruction(
            virtual_address=0x400430,
            size=1,
            mnemonic="push",
            operands="rbp",
            mode=InstructionSetMode.NONE,
        ),
        ("rsp", "rbp"),
        ("rsp",),
    ),
    RegisterAnalyzerTestCase(
        X64_ARCH,
        Instruction(
            virtual_address=0x400431,
            size=3,
            mnemonic="mov",
            operands="rbp, rsp",
            mode=InstructionSetMode.NONE,
        ),
        ("rsp",),
        ("rbp",),
    ),
    RegisterAnalyzerTestCase(
        X64_ARCH,
        Instruction(
            virtual_address=0x400434,
            size=1,
            mnemonic="push",
            operands="rbx",
            mode=InstructionSetMode.NONE,
        ),
        ("rsp", "rbx"),
        ("rsp",),
    ),
    RegisterAnalyzerTestCase(
        X64_ARCH,
        Instruction(
            virtual_address=0x400435,
            size=4,
            mnemonic="sub",
            operands="rsp, 0x8",
            mode=InstructionSetMode.NONE,
        ),
        ("rsp",),
        ("rflags", "rsp"),
    ),
    RegisterAnalyzerTestCase(
        X64_ARCH,
        Instruction(
            virtual_address=0x400439,
            size=7,
            mnemonic="cmp",
            operands="byte ptr [0x600880], 0x0",
            mode=InstructionSetMode.NONE,
        ),
        ("rip",),
        ("rflags",),
    ),
    RegisterAnalyzerTestCase(
        X64_ARCH,
        Instruction(
            virtual_address=0x400491,
            size=1,
            mnemonic="pop",
            operands="rbx",
            mode=InstructionSetMode.NONE,
        ),
        ("rsp",),
        ("rsp", "rbx"),
    ),
    RegisterAnalyzerTestCase(
        X64_ARCH,
        Instruction(
            virtual_address=0x400492,
            size=1,
            mnemonic="leave",
            operands="",
            mode=InstructionSetMode.NONE,
        ),
        ("rbp", "rsp"),
        ("rbp", "rsp"),
    ),
    RegisterAnalyzerTestCase(
        X64_ARCH,
        Instruction(
            virtual_address=0x400493,
            size=1,
            mnemonic="ret",
            operands="",
            mode=InstructionSetMode.NONE,
        ),
        ("rsp",),
        ("rsp",),
    ),
]

PPC_REGISTER_USAGE_TEST_CASES = [
    RegisterAnalyzerTestCase(
        PPC_ARCH,
        Instruction(
            0x100,
            0x4,
            "add",
            "r4, r5, r6",
            InstructionSetMode.NONE,
        ),
        ("r4", "r5", "r6"),
        ("r4",),
    ),
]


REGISTER_USAGE_TEST_CASES = (
    ARM_REGISTER_USAGE_TEST_CASES + X64_REGISTER_USAGE_TEST_CASES + PPC_REGISTER_USAGE_TEST_CASES
)


class RegisterUsageTestPattern:
    @pytest.fixture
    def assembler_service(self, ofrak_context: OFRAKContext):
        return ofrak_context.injector.get_instance(AssemblerServiceInterface)

    def case_is_known_broken(self, test_case: RegisterAnalyzerTestCase) -> Tuple[bool, str]:
        """
        Reimplement this method with a check to find test cases we know should break for an
        implementation.

        This method can return a string with the reason the test case is known to be broken. The
        returned string will be displayed as the reason the test was skipped.

        :return: A tuple of True or False for is or is not known broken, and a string with the
        reason the test case is broken.
        """
        return False, ""

    @pytest.mark.parametrize("test_case", REGISTER_USAGE_TEST_CASES, ids=lambda tc: tc.label)
    def test_register_usage_analyzer(
        self, test_case: RegisterAnalyzerTestCase, ofrak_context, assembler_service
    ):
        test_case_is_broken, reason = self.case_is_known_broken(test_case)
        if test_case_is_broken:
            if not reason:
                reason = "test case is known to be broken"
            pytest.skip(reason)

        self._get_and_check_register_usage(test_case, ofrak_context, assembler_service)

    @pytest.mark.parametrize("test_case", REGISTER_USAGE_TEST_CASES, ids=lambda tc: tc.label)
    def test_known_broken_cases(
        self, test_case: RegisterAnalyzerTestCase, ofrak_context, assembler_service
    ):
        """
        Test that cases which are marked as known broken are still broken. If something has changed
        to make them no longer break as expected, the test must be updated.
        """
        test_case_is_broken, _ = self.case_is_known_broken(test_case)
        if not test_case_is_broken:
            pytest.skip("test case not broken")

        with pytest.raises(Exception):
            self._get_and_check_register_usage(test_case, ofrak_context, assembler_service)

    def _get_and_check_register_usage(
        self, test_case: RegisterAnalyzerTestCase, ofrak_context, assembler_service
    ):
<<<<<<< HEAD
        instr_data = assembler_service.assemble(
            test_case.instruction.disassembly,
=======
        instr_data = await assembler_service.assemble(
            test_case.instruction.get_assembly(),
>>>>>>> 61b78f1d
            test_case.instruction.virtual_address,
            test_case.program_attributes,
            test_case.instruction.mode,
        )
        instr_r = ofrak_context.create_root_resource(
            "test_resource", instr_data, tags=(Instruction,)
        )
        instr_r.add_view(test_case.instruction)
        instr_r.add_attributes(test_case.program_attributes)
        instr_r.save()

        register_usage = instr_r.analyze(RegisterUsage)

        assert set(test_case.expected_regs_read) == set(
            register_usage.registers_read
        ), self._pretty_print_fail(test_case.expected_regs_read, register_usage.registers_read)
        assert set(test_case.expected_regs_written) == set(
            register_usage.registers_written
        ), self._pretty_print_fail(
            test_case.expected_regs_written, register_usage.registers_written
        )

    @staticmethod
    def _pretty_print_fail(expected, actual):
        return f"missing: {set(expected).difference(actual)}, unexpected: {set(actual).difference(expected)}"<|MERGE_RESOLUTION|>--- conflicted
+++ resolved
@@ -471,13 +471,8 @@
     def _get_and_check_register_usage(
         self, test_case: RegisterAnalyzerTestCase, ofrak_context, assembler_service
     ):
-<<<<<<< HEAD
         instr_data = assembler_service.assemble(
-            test_case.instruction.disassembly,
-=======
-        instr_data = await assembler_service.assemble(
             test_case.instruction.get_assembly(),
->>>>>>> 61b78f1d
             test_case.instruction.virtual_address,
             test_case.program_attributes,
             test_case.instruction.mode,
