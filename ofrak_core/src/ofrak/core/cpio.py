--- conflicted
+++ resolved
@@ -242,14 +242,10 @@
 
 class CpioPacker(Packer[None]):
     """
-<<<<<<< HEAD
-    Pack files into a CPIO.
-=======
     Packages files into a CPIO archive format suitable for use as Linux initial ramdisk (initramfs)
     or embedded firmware packaging. Use after modifying extracted CPIO contents to recreate
     initramfs images or firmware archives. Critical for modifying Linux boot process and embedded
     system initialization.
->>>>>>> 553e9d0d
     """
 
     targets = (CpioFilesystem,)
