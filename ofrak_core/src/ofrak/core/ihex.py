--- conflicted
+++ resolved
@@ -56,10 +56,7 @@
     """
     Extracts individual memory segments from an Intel HEX program's binary representation,
     separating the continuous memory image into distinct addressable sections. Each segment
-    corresponds to a contiguous region of memory defined in the original HEX file. Use when you need
-    to analyze specific address regions independently, examine gaps between segments, or work with
-    individual memory sections. This is useful after converting Intel HEX to binary when you need to
-    understand the memory layout structure.
+    corresponds to a contiguous region of memory defined in the original HEX file.
     """
 
     targets = (Ihex,)
@@ -88,38 +85,6 @@
     program address range based on the actual segments at the time of packing.
     """
 
-<<<<<<< HEAD
-    targets = (IhexProgram,)
-
-    async def pack(self, resource: Resource, config=None) -> None:
-        updated_segments = []
-        min_vaddr = sys.maxsize
-        max_vaddr = 0
-        for segment_r in await resource.get_children_as_view(
-            ProgramSection, r_filter=ResourceFilter.with_tags(ProgramSection)
-        ):
-            seg_length = await segment_r.resource.get_data_length()
-            seg_start = segment_r.virtual_address
-            updated_segments.append(Range.from_size(seg_start, seg_length))
-            min_vaddr = min(min_vaddr, seg_start)
-            max_vaddr = max(max_vaddr, seg_start + seg_length)
-        ihex_prog = await resource.view_as(IhexProgram)
-        ihex_prog.segments = updated_segments
-        ihex_prog.address_limits = Range(min_vaddr, max_vaddr)
-        resource.add_view(ihex_prog)
-
-
-class IhexPacker(Packer[None]):
-    """
-    Converts binary program data back into Intel HEX text format with proper addressing and
-    checksums. Each output record contains address information, data bytes, and checksums for
-    verification. Use after modifying firmware to generate .hex files suitable for programming
-    microcontrollers, EPROMs, or embedded devices. The packer handles different record types
-    including data records, extended address records, and end-of-file records.
-    """
-
-=======
->>>>>>> a9f3e188
     targets = (Ihex,)
 
     async def pack(self, resource: Resource, config=None) -> None:
