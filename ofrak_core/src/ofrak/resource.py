import asyncio
import dataclasses
import hashlib
import logging
from inspect import isawaitable
from typing import (
    AsyncIterator,
    BinaryIO,
    Iterable,
    List,
    Optional,
    Tuple,
    Type,
    TypeVar,
    cast,
    Union,
    Awaitable,
    Callable,
    Set,
    Pattern,
    overload,
)
from contextlib import asynccontextmanager
from warnings import warn

import tempfile312 as tempfile

from ofrak.component.interface import ComponentInterface
from ofrak.model.component_model import ComponentContext, CC, ComponentRunResult
from ofrak.model.data_model import DataPatch
from ofrak.model.job_model import (
    JobRunContext,
)
from ofrak.model.job_request_model import (
    JobAnalyzerRequest,
    JobComponentRequest,
    JobMultiComponentRequest,
)
from ofrak.model.resource_model import (
    ResourceAttributes,
    ResourceModel,
    MutableResourceModel,
    ResourceContext,
)
from ofrak.model.tag_model import ResourceTag
from ofrak.model.viewable_tag_model import (
    ViewableResourceTag,
    ResourceViewInterface,
    ResourceViewContext,
)
from ofrak.service.data_service_i import DataServiceInterface
from ofrak.service.dependency_handler import DependencyHandler
from ofrak.service.id_service_i import IDServiceInterface
from ofrak.service.job_service_i import JobServiceInterface
from ofrak.service.resource_service_i import (
    ResourceServiceInterface,
    ResourceFilter,
    ResourceSort,
)
from ofrak_type.error import NotFoundError, InvalidStateError
from ofrak_type.range import Range

LOGGER = logging.getLogger(__name__)
RT = TypeVar("RT", bound="ResourceTag")
RA = TypeVar("RA", bound="ResourceAttributes")
RV = TypeVar("RV", bound="ResourceViewInterface")


class Resource:
    """
    Defines methods for interacting with the data and attributes of Resources, the main building
    block of OFRAK.
    """

    __slots__ = (
        "_job_id",
        "_job_context",
        "_component_context",
        "_resource_context",
        "_resource_view_context",
        "_resource",
        "_resource_factory",
        "_id_service",
        "_resource_service",
        "_data_service",
        "_job_service",
        "_dependency_handler",
    )

    def __init__(
        self,
        job_id: bytes,
        resource: MutableResourceModel,
        resource_context: ResourceContext,
        resource_view_context: ResourceViewContext,
        job_context: Optional[JobRunContext],
        component_context: ComponentContext,
        resource_factory: "ResourceFactory",
        id_service: IDServiceInterface,
        data_service: DataServiceInterface,
        resource_service: ResourceServiceInterface,
        job_service: JobServiceInterface,
    ):
        self._job_id: bytes = job_id
        self._job_context: Optional[JobRunContext] = job_context
        self._component_context: ComponentContext = component_context
        self._resource_context: ResourceContext = resource_context
        self._resource_view_context: ResourceViewContext = resource_view_context
        self._resource: MutableResourceModel = resource

        self._resource_factory: "ResourceFactory" = resource_factory
        self._id_service: IDServiceInterface = id_service
        self._resource_service: ResourceServiceInterface = resource_service
        self._data_service: DataServiceInterface = data_service
        self._job_service: JobServiceInterface = job_service

    def get_id(self) -> bytes:
        """
        :return: This resource's ID
        """
        return self._resource.id

    def get_job_id(self) -> bytes:
        """
        Each resource belongs to a specific "job." See
        [JobServiceInterface][ofrak.service.job_service_i.JobServiceInterface].

        :return: The ID of the job this resource belongs to
        """
        return self._job_id

    def get_data_id(self) -> Optional[bytes]:
        """
        Each resource may have a data ID. This refers to a
        [DataModel][ofrak.model.data_model.DataModel] representing some chunk of raw binary data.

        :return: The data ID associated with this resource, if it exists
        """
        return self._resource.data_id

    def get_resource_context(self) -> ResourceContext:
        return self._resource_context

    def get_resource_view_context(self) -> ResourceViewContext:
        return self._resource_view_context

    def get_component_context(self) -> ComponentContext:
        return self._component_context

    def get_job_context(self) -> Optional[JobRunContext]:
        return self._job_context

    def get_caption(self) -> str:
        return self._resource.caption

    def is_modified(self) -> bool:
        """
        Check if the resource has been modified in this context and is considered "dirty".
        :return: `True` if the resource is modified, `False` otherwise
        """
        return self._resource.is_modified

    def get_model(self) -> MutableResourceModel:
        """
        Get the underlying [model][ofrak.model.resource_model.ResourceModel] of this resource.
        :return:
        """
        return self._resource

    async def get_data(self, range: Optional[Range] = None) -> bytes:
        """
        A resource often represents a chunk of underlying binary data. This method returns the
        entire chunk by default; this can be reduced by an optional parameter.

        :param range: A range within the resource's data, relative to the resource's data itself
        (e.g. Range(0, 10) returns the first 10 bytes of the chunk)

        :return: The full range or a partial range of this resource's bytes
        """
        if self._resource.data_id is None:
            raise ValueError(
                "Resource does not have a data_id. Cannot get data from a resource with no data"
            )
        data = await self._data_service.get_data(self._resource.data_id, range)
        if range is None:
            range = Range(0, len(data))
        self._component_context.access_trackers[self._resource.id].data_accessed.add(range)
        return data

    async def get_data_length(self) -> int:
        """
        :return: The length of the underlying binary data this resource represents
        """
        if self._resource.data_id is None:
            raise ValueError(
                "Resource does not have a data_id. Cannot get data length from a "
                "resource with no data."
            )
        return await self._data_service.get_data_length(self._resource.data_id)

    async def get_data_range_within_parent(self) -> Range:
        """
        If this resource is "mapped," i.e. its underlying data is defined as a range of its parent's
        underlying data, this method returns the range within the parent resource's data where this
        resource lies. If this resource is not mapped (it is root), it returns a range starting at 0
        with length 0.

        :return: The range of the parent's data which this resource represents
        """
        if self._resource.data_id is None:
            raise ValueError(
                "Resource does not have a data_id. Cannot get data range from a "
                "resource with no data."
            )
        if self._resource.parent_id is None:
            return Range(0, 0)

        parent_models = list(
            await self._resource_service.get_ancestors_by_id(self._resource.id, max_count=1)
        )
        if len(parent_models) != 1:
            raise NotFoundError(f"There is no parent for resource {self._resource.id.hex()}")
        parent_model = parent_models[0]

        parent_data_id = parent_model.data_id
        if parent_data_id is None:
            return Range(0, 0)

        try:
            return await self._data_service.get_range_within_other(
                self._resource.data_id, parent_data_id
            )
        except ValueError:
            return Range(0, 0)

    async def get_data_range_within_root(self) -> Range:
        """
        Does the same thing as `get_data_range_within_parent`, except the range is relative to the
        root.

        :return: The range of the root node's data which this resource represents

        :raises ValueError: If the resource does not have a data_id
        :raises NotFoundError: If the resource service does not have a model for this resource's ID
        """
        if self._resource.data_id is None:
            raise ValueError(
                "Resource does not have a data_id. Cannot get data range from a "
                "resource with no data."
            )
        return await self._data_service.get_data_range_within_root(self._resource.data_id)

    @overload
    async def search_data(
        self,
        query: Pattern[bytes],
        start: Optional[int] = None,
        end: Optional[int] = None,
        max_matches: Optional[int] = None,
    ) -> Tuple[Tuple[int, bytes], ...]:
        ...

    @overload
    async def search_data(
        self,
        query: bytes,
        start: Optional[int] = None,
        end: Optional[int] = None,
        max_matches: Optional[int] = None,
    ) -> Tuple[int, ...]:
        ...

    async def search_data(self, query, start=None, end=None, max_matches=None):
        """
        Search for some data in this resource. The query may be a regex pattern (a return value
        of `re.compile`). If the query is a regex pattern, returns a tuple of pairs with both the
        offset of the match and the contents of the match itself. If the query is plain bytes, a
        list of only the match offsets are returned.

        :param query: Plain bytes to exactly match or a regex pattern to search for
        :param start: Start offset in the data model to begin searching
        :param end: End offset in the data model to stop searching

        :return: A tuple of offsets matching a plain bytes query, or a list of (offset, match) pairs
        for a regex pattern query
        """
        return await self._data_service.search(self.get_data_id(), query, start, end, max_matches)

    async def save(self):
        """
        If this resource has been modified, update the model stored in the resource service with
        the local changes.

        :raises NotFoundError: If the resource service does not have a model for this resource's ID
        """
        await save_resources(
            (self,),
            self._resource_service,
            self._data_service,
            self._component_context,
            self._resource_context,
            self._resource_view_context,
        )

    def _save(self) -> Tuple[List[bytes], List[DataPatch], List[MutableResourceModel]]:
        resources_to_delete: List[bytes] = []
        patches_to_apply: List[DataPatch] = []
        resources_to_update: List[MutableResourceModel] = []

        if self._resource.is_deleted:
            resources_to_delete.append(self._resource.id)
        elif self._resource.is_modified:
            modification_tracker = self._component_context.modification_trackers.get(
                self._resource.id
            )
            assert modification_tracker is not None, (
                f"Resource {self._resource.id.hex()} was "
                f"marked as modified but is missing a tracker!"
            )
            patches_to_apply.extend(modification_tracker.data_patches)
            resources_to_update.append(self._resource)
            modification_tracker.data_patches.clear()

        return resources_to_delete, patches_to_apply, resources_to_update

    async def _fetch(self, resource: MutableResourceModel):
        """
        Update the local model with the latest version from the resource service. This will fail
        if this resource has been modified.

        :raises InvalidStateError: If the local resource model has been modified
        :raises NotFoundError: If the resource service does not have a model for this resource's ID
        """
        if resource.is_modified and not resource.is_deleted:
            raise InvalidStateError(
                f"Cannot fetch dirty resource {resource.id.hex()} (resource "
                f"{self.get_id().hex()} attempted fetch)"
            )
        try:
            fetched_resource = await self._resource_service.get_by_id(resource.id)
        except NotFoundError:
            if (
                resource.id in self._component_context.modification_trackers
                and resource.id in self._resource_context.resource_models
            ):
                del self._resource_context.resource_models[resource.id]
            return

        resource.reset(fetched_resource)

    async def _fetch_resources(self, resource_ids: Iterable[bytes]):
        tasks = []
        for resource_id in resource_ids:
            context_resource = self._resource_context.resource_models.get(resource_id)
            if context_resource is not None:
                tasks.append(self._fetch(context_resource))
        await asyncio.gather(*tasks)

    async def _update_views(self, modified: Set[bytes], deleted: Set[bytes]):
        for resource_id in modified:
            views_in_context = self._resource_view_context.views_by_resource[resource_id]
            for view in views_in_context.values():
                if resource_id not in self._resource_context.resource_models:
                    await self._fetch(view.resource.get_model())  # type: ignore
                if resource_id not in self._resource_context.resource_models:
                    view.set_deleted()
                    continue
                updated_model = self._resource_context.resource_models[resource_id]
                fresh_view = view.create(updated_model)
                for field in dataclasses.fields(fresh_view):
                    if field.name == "_resource":
                        continue
                    setattr(view, field.name, getattr(fresh_view, field.name))

        for resource_id in deleted:
            views_in_context = self._resource_view_context.views_by_resource[resource_id]
            for view in views_in_context.values():
                view.set_deleted()

    async def run(
        self,
        component_type: Type[ComponentInterface[CC]],
        config: CC = None,
    ) -> ComponentRunResult:
        """
        Run a single component. Runs even if the component has already been run on this resource.

        :param component_type: The component type (may be an interface) to get and run
        :param config: Optional config to pass to the component

        :return: A ComponentRunResult containing information on resources affected by the component
        """
        job_context = self._job_context
        component_result = await self._job_service.run_component(
            JobComponentRequest(
                self._job_id,
                self._resource.id,
                component_type.get_id(),
                config,
            ),
            job_context,
        )
        for deleted_id in component_result.resources_deleted:
            if deleted_id in self._component_context.modification_trackers:
                del self._component_context.modification_trackers[deleted_id]
        await self._fetch_resources(component_result.resources_modified)
        await self._update_views(
            component_result.resources_modified, component_result.resources_deleted
        )
        return component_result

    async def auto_run(
        self,
        components: Iterable[Type[ComponentInterface]] = tuple(),
        blacklisted_components: Iterable[Type[ComponentInterface]] = tuple(),
        all_unpackers: bool = False,
        all_identifiers: bool = False,
        all_analyzers: bool = False,
        all_packers: bool = False,
    ) -> ComponentRunResult:
        """
        Automatically run multiple components which may run on this resource. From an initial set
        of possible components to run, this set is searched for components for which the
        intersection of the component's targets and this resource's tags is not empty. Accepts
        several optional flags to expand or restrict the initial set of components.

        :param components: Components to explicitly add to the initial set of components
        :param blacklisted_components: Components to explicitly remove to the initial set of
        components
        :param all_unpackers: If true, all Unpackers are added to the initial set of components
        :param all_identifiers: If true, all Identifiers are added to the initial set of components
        :param all_analyzers: If true, all Analyzers are added to the initial set of components

        :return: A ComponentRunResult containing information on resources affected by the component
        """
        components_result = await self._job_service.run_components(
            JobMultiComponentRequest(
                self._job_id,
                self._resource.id,
                components_allowed=tuple(c.get_id() for c in components),
                components_disallowed=tuple(c.get_id() for c in blacklisted_components),
                all_unpackers=all_unpackers,
                all_identifiers=all_identifiers,
                all_analyzers=all_analyzers,
                all_packers=all_packers,
            )
        )
        for deleted_id in components_result.resources_deleted:
            if deleted_id in self._component_context.modification_trackers:
                del self._component_context.modification_trackers[deleted_id]
        await self._fetch_resources(components_result.resources_modified)
        await self._update_views(
            components_result.resources_modified, components_result.resources_deleted
        )
        return components_result

    async def unpack(self) -> ComponentRunResult:
        """
        Unpack the resource.

        :return: A ComponentRunResult containing information on resources affected by the component
        """
        return await self.auto_run(all_identifiers=True, all_unpackers=True)

    async def analyze(self, resource_attributes: Type[RA]) -> RA:
        """
        Analyze the resource for a specific resource attribute.

        :param Type[RA] resource_attributes:

        :return:
        """
        attributes = self._check_attributes(resource_attributes)
        if attributes is None:
            await self._analyze_attributes((resource_attributes,))
            return self.get_attributes(resource_attributes)
        else:
            return attributes

    async def identify(self) -> ComponentRunResult:
        """
        Run all registered identifiers on the resource, tagging it with matching resource tags.
        """
        return await self.auto_run(all_identifiers=True)

    async def pack(self) -> ComponentRunResult:
        """
        Pack the resource.

        :return: A ComponentRunResult containing information on resources affected by the component
        """
        return await self.auto_run(all_packers=True)

    async def auto_run_recursively(
        self,
        components: Iterable[Type[ComponentInterface]] = tuple(),
        blacklisted_components: Iterable[Type[ComponentInterface]] = tuple(),
        blacklisted_tags: Iterable[ResourceTag] = tuple(),
        all_unpackers: bool = False,
        all_identifiers: bool = False,
        all_analyzers: bool = False,
    ) -> ComponentRunResult:
        """
        Automatically run multiple components which may run on this resource or its descendents.
        From an initial set of possible components to run, this set is searched for components
        for which the intersection of the component's targets and this resource's tags is not
        empty. Accepts several optional flags to expand or restrict the initial set of
        components.
        After each run, compatible components from the initial set are run on any resources which
        have had tags added (including newly created resources). This is repeated until no new
        tags are added.

        :param components: Components to explicitly add to the initial set of components
        :param blacklisted_components: Components to explicitly remove to the initial set of
        components
        :param all_unpackers: If true, all Unpackers are added to the initial set of components
        :param all_identifiers: If true, all Identifiers are added to the initial set of components
        :param all_analyzers: If true, all Analyzers are added to the initial set of components

        :return: A ComponentRunResult containing information on resources affected by the component
        """
        components_result = await self._job_service.run_components_recursively(
            JobMultiComponentRequest(
                self._job_id,
                self._resource.id,
                components_allowed=tuple(c.get_id() for c in components),
                components_disallowed=tuple(c.get_id() for c in blacklisted_components),
                all_unpackers=all_unpackers,
                all_identifiers=all_identifiers,
                all_analyzers=all_analyzers,
                tags_ignored=tuple(blacklisted_tags),
            )
        )
        await self._fetch_resources(components_result.resources_modified)
        await self._update_views(
            components_result.resources_modified, components_result.resources_deleted
        )
        return components_result

    async def unpack_recursively(
        self,
        blacklisted_components: Iterable[Type[ComponentInterface]] = tuple(),
        do_not_unpack: Iterable[ResourceTag] = tuple(),
    ) -> ComponentRunResult:
        """
        Automatically unpack this resource and recursively unpack all of its descendants. First
        this resource is unpacked; then, any resource which "valid" tags were added to will also be
        unpacked. New resources created with tags count as resources with new tags. A "valid" tag
        is a tag which is not explicitly ignored via the ``do_not_unpack`` argument.
        The unpacking will only stop when no new "valid" tags have been added in the previous
        iteration. This can lead to a very long unpacking process if it is totally unconstrained.

        :param blacklisted_components: Components which are blocked from running during the
        recursive unpacking, on this resource or any descendants.
        :param do_not_unpack: Do not unpack resources with this tag, and ignore these tags when
        checking if any new tags have been added in this iteration.

        :return: A ComponentRunResult containing information on resources affected by the component
        """
        return await self.auto_run_recursively(
            all_identifiers=True,
            all_unpackers=True,
            blacklisted_components=blacklisted_components,
            blacklisted_tags=do_not_unpack,
        )

    async def analyze_recursively(self) -> ComponentRunResult:
        return await self.auto_run_recursively(all_analyzers=True)

    async def pack_recursively(self) -> ComponentRunResult:
        """
        Recursively pack the resource, starting with its descendants.
        """
        return await self._job_service.pack_recursively(self._job_id, self._resource.id)

    async def write_to(self, destination: BinaryIO, pack: bool = True):
        """
        Recursively repack resource and write data out to an arbitrary ``BinaryIO`` destination.
        :param destination: Destination for packed resource data
        :return:
        """
        if pack is True:
            await self.pack_recursively()

        destination.write(await self.get_data())

    async def _analyze_attributes(self, attribute_types: Tuple[Type[ResourceAttributes], ...]):
        job_context = self._job_context
        components_result = await self._job_service.run_analyzer_by_attribute(
            JobAnalyzerRequest(
                self._job_id,
                self._resource.id,
                attribute_types,
                tuple(self._resource.tags),
            ),
            job_context,
        )
        # Update all the resources in the local context that were modified as part of the
        # analysis
        await self._fetch_resources(components_result.resources_modified)
        await self._update_views(
            components_result.resources_modified, components_result.resources_deleted
        )
        return components_result

    async def _create_resource(self, resource_model: ResourceModel) -> "Resource":
        return await self._resource_factory.create(
            self._job_id,
            resource_model.id,
            self._resource_context,
            self._resource_view_context,
            self._component_context,
            self._job_context,
        )

    async def _create_resources(
        self, resource_models: Iterable[ResourceModel]
    ) -> Iterable["Resource"]:
        return await self._resource_factory.create_many(
            self._job_id,
            [resource_model.id for resource_model in resource_models],
            self._resource_context,
            self._resource_view_context,
            self._component_context,
            self._job_context,
        )

    async def create_child(
        self,
        tags: Iterable[ResourceTag] = None,
        attributes: Iterable[ResourceAttributes] = None,
        data: Optional[bytes] = None,
        data_range: Optional[Range] = None,
    ) -> "Resource":
        """
        Create a new resource as a child of this resource. This method entirely defines the
        child's tags and attributes. This method also defines the child's data semantics:

        A child resource can either be defined in one of three ways:
        1) The resource contains no data ("Dataless" resource). Not used in practice.
        2) As mapping a range of its parent's data ("Mapped" resource). For example, an instruction
        maps a portion of its parent basic block.
        3) Defining its own new, independent data ("Unmapped" resource). For example,
        a file extracted from a zip archive is a child of the zip archive resource, but its data
        does not map to some specific range of that parent archive.

        By default a resource will be defined the third way (unmapped). To specify that the
        resource is a mapped resource, include the optional ``data_range`` parameter set to the
        range of the parent's data which the child maps. That is, `data_range=Range(0,
        10)` creates a resource which maps the first 10 bytes of the parent.
        The optional ``data`` param defines whether to populate the new child's data. It can be used
        only if the data is unmapped. If the child is unmapped, the value of ``data``
        still becomes that child's data, but the parent's data is unaffected. If ``data`` and
        ``data_range`` are both `None` (default), the new child is a dataless resource.

        The following table sums up the possible interactions between ``data`` and ``data_range``:

        |                          | ``data_range`` param not `None`                        | ``data_range`` param `None`                  |
        |--------------------------|--------------------------------------------------------|----------------------------------------------|
        | ``data`` param not `None` | Not allowed                                            | Child unmapped, child's data set to ``data`` |
        | ``data`` param   `None`   | Child mapped, parent's data untouched                  | Child is dataless                            |

        :param tags: [tags][ofrak.model.tag_model.ResourceTag] to add to the new child
        :param attributes: [attributes][ofrak.model.resource_model.ResourceAttributes] to add to
        the new child
        :param data: The binary data for the new child. If `None` and ``data_range`` is `None`,
        the resource has no data. Defaults to `None`.
        :param data_range: The range of the parent's data which the new child maps. If `None` (
        default), the child will not map the parent's data.
        :return:
        """
        if data is not None and data_range is not None:
            raise ValueError(
                "Cannot create a child from both data and data_range. These parameters are "
                "mutually exclusive."
            )
        resource_id = self._id_service.generate_id()
        if data_range is not None:
            if self._resource.data_id is None:
                raise ValueError(
                    "Cannot create a child with mapped data from a parent that doesn't have data"
                )
            data_model_id = resource_id
            data_model = await self._data_service.create_mapped(
                data_model_id,
                self._resource.data_id,
                data_range,
            )
        elif data is not None:
            if self._resource.data_id is None:
                raise ValueError(
                    "Cannot create a child with data from a parent that doesn't have data"
                )
            data_model_id = resource_id
            await self._data_service.create_root(data_model_id, data)
        else:
            data_model_id = None
        resource_model = ResourceModel.create(
            resource_id,
            data_model_id,
            self._resource.id,
            tags,
            attributes,
            self._component_context.component_id,
            self._component_context.component_version,
        )
        await self._resource_service.create(resource_model)
        if self._job_context:
            resource_tracker = self._job_context.trackers[resource_model.id]
            resource_tracker.tags_added.update(resource_model.tags)
        self._component_context.mark_resource_modified(resource_id)
        self._component_context.resources_created.add(resource_model.id)
        created_resource = await self._create_resource(resource_model)
        return created_resource

    async def create_child_from_view(
        self,
        view: RV,
        data_range: Optional[Range] = None,
        data: Optional[bytes] = None,
        additional_tags: Iterable[ResourceTag] = (),
        additional_attributes: Iterable[ResourceAttributes] = (),
    ) -> "Resource":
        """
        Create a new resource as a child of this resource. The new resource will have tags and
        attributes as defined by the [view][ofrak.model.viewable_tag_model.ViewableResourceTag];
        in this way a view can act as a template to create a new resource.

        The ``additional_tags`` and ``additional_attributes`` can also be used to add more tags
        and attributes beyond what the view contains.

        This method's ``data`` and ``data_range`` parameters have the same semantics as in
        `create_child`, in short:

        |                          | ``data_range`` param not `None`                        | ``data_range`` param `None`                  |
        |--------------------------|--------------------------------------------------------|----------------------------------------------|
        | ``data`` param not `None` | Child mapped, ``data`` patched into child (and parent) | Child unmapped, child's data set to ``data`` |
        | ``data`` param   `None`   | Child mapped, parent's data untouched                  | Child is dataless                            |

        See `create_child` documentation for details.

        :param view: A [resource view][ofrak.resource_view] to pull
        [tags][ofrak.model.tag_model.ResourceTag] and
        [attributes][ofrak.model.resource_model.ResourceAttributes] from to populate the new child
        :param data_range: The range of the parent's data which the new child maps. If `None` (
        default), the child will not map the parent's data.
        :param data: The binary data for the new child. If `None` and ``data_range`` is `None`,
        the resource has no data. Defaults to `None`.
        :param additional_tags: Any [tags][ofrak.model.tag_model.ResourceTag] for the child in
        addition to those from the ``view``
        :param additional_attributes: Any
        [attributes][ofrak.model.resource_model.ResourceAttributes] for the child in addition to
        those from the ``view``
        :return:
        """
        viewable_tag: ViewableResourceTag = type(view)
        new_resource = await self.create_child(
            tags=(viewable_tag, *additional_tags),
            attributes=(*view.get_attributes_instances().values(), *additional_attributes),
            data_range=data_range,
            data=data,
        )
        return new_resource

    async def _apply_view_as(self, v_type: Type[RV], resources: Iterable["Resource"]):
        views_or_tasks = [r._view_as(v_type) for r in resources]
        # analysis tasks to generate views of resources which don't have attrs for the view already
        view_tasks: List[Awaitable[RV]] = []
        # each resources' already-existing views OR the index in `view_tasks` of the analysis task
        views_or_task_indexes: List[Union[int, RV]] = []
        for view_or_create_view_task in views_or_tasks:
            if isawaitable(view_or_create_view_task):
                views_or_task_indexes.append(len(view_tasks))
                view_tasks.append(view_or_create_view_task)
            else:
                views_or_task_indexes.append(cast(RV, view_or_create_view_task))

        if view_tasks:
            await asyncio.gather(*view_tasks)

    def _view_as(self, viewable_tag: Type[RV]) -> Union[RV, Awaitable[RV]]:
        """
        Try to get a view without calling any analysis, to avoid as many unnecessary
        `asyncio.gather` calls as possible.

        Checks cached views first for view, and if not found, then checks if the attributes needed
        to create the view are already present and up-to-date, and only if both of those are not
        found does it return an awaitable.
        """
        if self._resource_view_context.has_view(self.get_id(), viewable_tag):
            # First early return: View already exists in cache
            return self._resource_view_context.get_view(self.get_id(), viewable_tag)
        if not issubclass(viewable_tag, ResourceViewInterface):
            raise ValueError(
                f"Cannot get view for resource {self.get_id().hex()} of a type "
                f"{viewable_tag.__name__} because it is not a subclass of ResourceView"
            )
        if not self.has_tag(viewable_tag):
            raise ValueError(
                f"Cannot get resource {self.get_id().hex()} as view "
                f"{viewable_tag.__name__} because the resource is not tagged as a "
                f"{viewable_tag.__name__}"
            )
        composed_attrs_types = viewable_tag.composed_attributes_types
        existing_attributes = [self._check_attributes(attrs_t) for attrs_t in composed_attrs_types]
        if all(existing_attributes):
            # Second early return: All attributes needed for view are present and up-to-date
            view = viewable_tag.create(self.get_model())
            view.resource = self  # type: ignore
            self._resource_view_context.add_view(self.get_id(), view)
            return cast(RV, view)

        # Only if analysis is absolutely necessary is an awaitable created and returned
        async def finish_view_creation(
            attrs_to_analyze: Tuple[Type[ResourceAttributes], ...]
        ) -> RV:
            await self._analyze_attributes(attrs_to_analyze)
            view = viewable_tag.create(self.get_model())
            view.resource = self  # type: ignore
            self._resource_view_context.add_view(self.get_id(), view)
            return cast(RV, view)

        return finish_view_creation(
            tuple(
                attrs_t
                for attrs_t, existing in zip(composed_attrs_types, existing_attributes)
                if not existing
            )
        )

    async def view_as(self, viewable_tag: Type[RV]) -> RV:
        """
        Provides a specific type of view instance for this resource. The returned instance is an
        object which has some of the information from this same resource, however in a simpler
        interface. This resource instance will itself remain available through the view's
        ``.resource`` property.
        :param viewable_tag: A ViewableResourceTag, which this resource's model must already contain

        :raises ValueError: If the model does not contain this tag, or this tag is not a
        ViewableResourceTag

        :return:
        """
        view_or_create_view_task: Union[RV, Awaitable[RV]] = self._view_as(viewable_tag)
        if isawaitable(view_or_create_view_task):
            return await view_or_create_view_task
        else:
            return cast(RV, view_or_create_view_task)

    def add_view(self, view: ResourceViewInterface):
        """
        Add all the attributes composed in a view to this resource, and tag this resource with
        the view type. Calling this is the equivalent of making N ``add_attributes`` calls and
        one ``add_tag`` call (where N is the number of attributes the view is composed of).

        :param view: An instance of a view
        """
        for attributes in view.get_attributes_instances().values():  # type: ignore
            self.add_attributes(attributes)
        self.add_tag(type(view))

    def _set_modified(self):
        self._component_context.mark_resource_modified(self._resource.id)

    def _add_tag(self, tag: ResourceTag):
        """
        Associate a tag with the resource. If the resource already have the provided tag, it has no
        effects. All parent classes of the provided tag that are tags themselves are also added.
        """
        if self._resource.has_tag(tag, False):
            return
        self._component_context.mark_resource_modified(self._resource.id)
        new_tags = self._resource.add_tag(tag)
        if self._job_context:
            resource_tracker = self._job_context.trackers[self._resource.id]
            resource_tracker.tags_added.update(new_tags)

    def add_tag(self, *tags: ResourceTag):
        """
        Associate multiple tags with the resource. If the resource already have one of the provided
        tag, the tag is not added. All parent classes of the provided tag that are tags themselves
        are also added.
        """
        for tag in tags:
            self._add_tag(tag)

    def get_tags(self, inherit: bool = True) -> Iterable[ResourceTag]:
        """
        Get a set of tags associated with the resource.
        """
        return self._resource.get_tags(inherit)

    def has_tag(self, tag: ResourceTag, inherit: bool = True) -> bool:
        """
        Determine if the resource is associated with the provided tag.
        """
        return self._resource.has_tag(tag, inherit)

    def remove_tag(self, tag: ResourceTag):
        if not self._resource.has_tag(tag):
            return
        self._set_modified()
        self._resource.remove_tag(tag)

    def get_most_specific_tags(self) -> Iterable[ResourceTag]:
        """
        Get all tags associated with the resource from which no other tags on that resource
        inherit. In other words, get the resource's tags that aren't subclassed by other tags on
        the resource.

        For example, for a resource tagged as `Elf`, the result would be just `[Elf]` instead of
        `[Elf, Program, GenericBinary]` that `Resource.get_tags` returns. This is because `Elf`
        inherits from `Program`, which inherits from `GenericBinary`. Even though the resource
        has all of those tags, the most derived class with no other derivatives is the "most
        specific."
        """
        return self._resource.get_most_specific_tags()

    def _check_attributes(self, attributes_type: Type[RA]) -> Optional[RA]:
        """
        Try to get the current attributes.

        TODO: Should we be using the version as well? The client wouldn't know the
        version of the component in a client-server environment. We could do that efficiently by
        adding a service method that list all available components (and their version)

        :param attributes_type: The type of attributes to check this resource for.

        :return: The requested attributes if they are present and up-to-date, otherwise return None.
        """
        attributes = self._resource.get_attributes(attributes_type)
        if attributes is not None:
            # Make sure that the attributes have not been invalidated
            component_id = self._resource.get_component_id_by_attributes(type(attributes))
            if component_id is not None:
                return attributes
        return None

    def _add_attributes(self, attributes: ResourceAttributes):
        existing_attributes = self._resource.get_attributes(type(attributes))
        if existing_attributes is not None and existing_attributes == attributes:
            return
        self._set_modified()
        self._resource.add_attributes(attributes)
        component_context = self._component_context
        self._resource.add_component_for_attributes(
            component_context.component_id, component_context.component_version, type(attributes)
        )

    def add_attributes(self, *attributes: ResourceAttributes):
        """
        Add the provided attributes to the resource. If the resource already have the
        provided attributes classes, they are replaced with the provided one.
        """
        for attrs in attributes:
            self._add_attributes(attrs)

    def has_attributes(self, attributes_type: Type[ResourceAttributes]) -> bool:
        """
        Check if this resource has a value for the given attributes type.
        :param attributes_type:
        :return:
        """
        return self._resource.has_attributes(attributes_type)

    def get_attributes(self, attributes_type: Type[RA]) -> RA:
        """
        If this resource has attributes matching the given type, return the value of those
        attributes. Otherwise returns `None`.
        :param attributes_type:
        :return:
        """
        attributes = self._resource.get_attributes(attributes_type)
        if attributes is None:
            raise NotFoundError(
                f"Cannot find attributes {attributes_type} for resource {self.get_id().hex()}"
            )

        self._component_context.access_trackers[self._resource.id].attributes_accessed.add(
            attributes_type
        )
        return attributes

    def remove_attributes(self, attributes_type: Type[ResourceAttributes]):
        """
        Remove the value of a given attributes type from this resource, if there is such a value.
        If the resource does not have a value for the given attributes type, do nothing.
        :param attributes_type:
        :return:
        """
        if not self._resource.has_attributes(attributes_type):
            return
        self._set_modified()
        self._resource.remove_attributes(attributes_type)

    def add_component(
        self,
        component_id: bytes,
        version: int,
    ):
        """
        Mark that a component has run on this resource

        :param component_id: ID of the component which ran
        :param version: Version of the component which ran
        :return:
        """
        self._set_modified()
        self._resource.add_component(component_id, version)

    def add_component_for_attributes(
        self,
        component_id: bytes,
        version: int,
        attributes: Type[ResourceAttributes],
    ):
        """
        Mark that a component was responsible for adding some attributes to this resource.
        :param component_id: ID of the component which added the attributes
        :param version: version of the component which added the attributes
        :param attributes: The type of attributes which were added
        :return:
        """
        self._set_modified()
        self._resource.add_component_for_attributes(component_id, version, attributes)

    def remove_component(
        self,
        component_id: bytes,
        attributes: Optional[Type[ResourceAttributes]] = None,
    ):
        """
        Remove any information that this component ran on this resource and/or added a particular
        type of attributes to this resource
        :param component_id: ID of the component to remove information about
        :param attributes: The type of attributes to remove information about
        :return:
        """
        self._set_modified()
        self._resource.remove_component(component_id, attributes)

    def has_component_run(self, component_id: bytes, desired_version: Optional[int] = None) -> bool:
        """
        Check if a particular component has run on this resource

        :param component_id: ID of the component to check for
        :param desired_version: If this is not `None`, also check that a specific version of
        ``component`` ran. Defaults to ``None``.
        :return: `True` if a component matching ``component_id`` and ``desired_version`` ran on
        this resource, `False` otherwise. If ``desired_version`` is `None`, only ``component_id``
        must be matched to return `True`.
        """
        version = self._resource.get_component_version(component_id)
        if version is None:
            return False
        if desired_version is None:
            return True
        return version == desired_version

    def queue_patch(
        self,
        patch_range: Range,
        data: bytes,
    ):
        """
        Replace the data within the provided range with the provided data. This operation may
        shrink, expand or leave untouched the resource's data. Patches are queued up to be
        applied, and will only be applied to the resource's data after the component this was
        called from exits.

        :param patch_range: The range of binary data in this resource to replace
        :param data: The bytes to replace part of this resource's data with
        :return:
        """
        if not self._component_context:
            raise InvalidStateError(
                f"Cannot patch resource {self._resource.id.hex()} without a context"
            )
        if self._resource.data_id is None:
            raise ValueError("Cannot patch a resource with no data")
        self._component_context.modification_trackers[self._resource.id].data_patches.append(
            DataPatch(
                patch_range,
                self._resource.data_id,
                data,
            )
        )
        self._resource.is_modified = True

    async def get_parent_as_view(self, v_type: Type[RV]) -> RV:
        """
        Get the parent of this resource. The parent will be returned as an instance of the given
        [viewable tag][ofrak.model.viewable_tag_model.ViewableResourceTag].

        :param v_type: The type of [view][ofrak.resource] to get the parent as
        """
        parent_r = await self.get_parent()
        return await parent_r.view_as(v_type)

    async def get_parent(self) -> "Resource":
        """
        Get the parent of this resource.
        """
        models = list(
            await self._resource_service.get_ancestors_by_id(self._resource.id, max_count=1)
        )
        if len(models) != 1:
            raise NotFoundError(f"There is no parent for resource {self._resource.id.hex()}")
        return await self._create_resource(models[0])

    async def get_ancestors_as_view(
        self,
        v_type: Type[RV],
        r_filter: ResourceFilter = None,
        r_sort: ResourceSort = None,
    ) -> Iterable[RV]:
        """
        Get all the ancestors of this resource. May optionally filter the ancestors so only
        those matching certain parameters are returned. May optionally sort the ancestors by
        an indexable attribute value key. The ancestors will be returned as an
        instance of the given [viewable tag][ofrak.model.viewable_tag_model.ViewableResourceTag].

        :param v_type: The type of [view][ofrak.resource] to get the descendants as
        :param r_filter: Contains parameters which resources must match to be returned, including
        any tags it must have and/or values of indexable attributes
        :param r_sort: Specifies which indexable attribute to use as the key to sort and the
        direction to sort
        :return:

        :raises NotFoundError: If the instance has been deleted or is no longer valid
        """
        tag_ancestors = await self.get_ancestors(r_filter=ResourceFilter(tags=[v_type]))
        await self._apply_view_as(v_type, tag_ancestors)
        ancestors = await self.get_ancestors(r_filter)
        return [await r.view_as(v_type) for r in ancestors]

    async def get_ancestors(
        self,
        r_filter: ResourceFilter = None,
    ) -> Iterable["Resource"]:
        """
        Get all the ancestors of this resource. May optionally filter the ancestors so only those
        matching certain parameters are returned.

        :param r_filter: Contains parameters which resources must match to be returned, including
        any tags it must have and/or values of indexable attributes
        :return:

        :raises NotFoundError: If the instance has been deleted or is no longer valid
        """
        models = await self._resource_service.get_ancestors_by_id(
            self._resource.id, r_filter=r_filter
        )
        return await self._create_resources(models)

    async def get_only_ancestor_as_view(
        self,
        v_type: Type[RV],
        r_filter: ResourceFilter,
    ) -> RV:
        """
        Get the only ancestor of this resource which matches the given filter. The ancestor will be
        returned as an instance of the given
        [viewable tag][ofrak.model.viewable_tag_model.ViewableResourceTag].

        :param r_filter: Contains parameters which resources must match to be returned, including
        any tags it must have and/or values of indexable attributes
        :return:

        :raises NotFoundError: If more or fewer than one ancestor matches ``r_filter``
        """
        await self.get_ancestors_as_view(v_type, r_filter=ResourceFilter(tags=[v_type]))
        ancestor_r = await self.get_only_ancestor(r_filter)
        return await ancestor_r.view_as(v_type)

    async def get_only_ancestor(self, r_filter: ResourceFilter) -> "Resource":
        """
        Get the only ancestor of this resource which matches the given filter.

        :param r_filter: Contains parameters which resources must match to be returned, including
        any tags it must have and/or values of indexable attributes
        :return: the matching resources

        :raises NotFoundError: If fewer than one ancestor matches the filter
        :raises MultipleResourcesFoundError: If multiple ancestors match the filter
        """
        ancestors = list(
            await self._resource_service.get_ancestors_by_id(self._resource.id, 2, r_filter)
        )
        if len(ancestors) == 0:
            raise NotFoundError(
                f"There is no ancestor for resource {self._resource.id.hex()} matching the "
                f"provided filter"
            )
        if len(ancestors) > 1:
            raise MultipleResourcesFoundError(
                f"There are multiple ancestors for resource {self._resource.id.hex()} "
                f"matching the provided filter"
            )
        return await self._create_resource(ancestors[0])

    async def get_descendants_as_view(
        self,
        v_type: Type[RV],
        max_depth: int = -1,
        r_filter: ResourceFilter = None,
        r_sort: ResourceSort = None,
    ) -> Iterable[RV]:
        """
        Get all the descendants of this resource. May optionally filter the descendants so only
        those matching certain parameters are returned. May optionally sort the descendants by
        an indexable attribute value key. The descendants will be returned as an
        instance of the given [viewable tag][ofrak.model.viewable_tag_model.ViewableResourceTag].

        :param v_type: The type of [view][ofrak.resource] to get the descendants as
        :param max_depth: Maximum depth from this resource to search for descendants; if -1,
        no maximum depth
        :param r_filter: Contains parameters which resources must match to be returned, including
        any tags it must have and/or values of indexable attributes
        :param r_sort: Specifies which indexable attribute to use as the key to sort and the
        direction to sort
        :return:

        :raises NotFoundError: If the instance has been deleted or is no longer valid
        """
        tag_descendants = await self.get_descendants(
            max_depth, r_filter=ResourceFilter(tags=[v_type]), r_sort=r_sort
        )
        await self._apply_view_as(v_type, tag_descendants)
        descendants = await self.get_descendants(max_depth, r_filter, r_sort)
        return [await r.view_as(v_type) for r in descendants]

    async def get_descendants(
        self,
        max_depth: int = -1,
        r_filter: ResourceFilter = None,
        r_sort: ResourceSort = None,
    ) -> Iterable["Resource"]:
        """
        Get all the descendants of this resource. May optionally filter the descendants so only
        those matching certain parameters are returned. May optionally sort the descendants by
        an indexable attribute value key.

        :param max_depth: Maximum depth from this resource to search for descendants; if -1,
        no maximum depth
        :param r_filter: Contains parameters which resources must match to be returned, including
        any tags it must have and/or values of indexable attributes
        :param r_sort: Specifies which indexable attribute to use as the key to sort and the
        direction to sort
        :return:

        :raises NotFoundError: If the instance has been deleted or is no longer valid
        """
        models = await self._resource_service.get_descendants_by_id(
            self._resource.id, max_depth=max_depth, r_filter=r_filter, r_sort=r_sort
        )
        return await self._create_resources(models)

    async def get_only_descendant_as_view(
        self,
        v_type: Type[RV],
        max_depth: int = -1,
        r_filter: ResourceFilter = None,
    ) -> RV:
        """
        If a filter is provided, get the only descendant of this resource which matches the given
        filter. If a filter is not provided, gets the only descendant of this resource. The
        descendant will be returned as an instance of the given
        [viewable tag][ofrak.model.viewable_tag_model.ViewableResourceTag].

        :param v_type: The type of [view][ofrak.resource] to get the descendant as
        :param max_depth: Maximum depth from this resource to search for descendants; if -1,
        no maximum depth
        :param r_filter: Contains parameters which resources must match to be returned, including
        any tags it must have and/or values of indexable attributes
        :return:

        :raises NotFoundError: If a filter is provided and more or fewer than one descendant matches
        ``r_filter``
        :raises NotFoundError: If a filter is not provided and this resource has multiple descendant
        """
        await self.get_descendants_as_view(
            v_type, max_depth, r_filter=ResourceFilter(tags=[v_type])
        )
        descendant_r = await self.get_only_descendant(max_depth, r_filter)
        return await descendant_r.view_as(v_type)

    async def get_only_descendant(
        self,
        max_depth: int = -1,
        r_filter: ResourceFilter = None,
    ) -> "Resource":
        """
        If a filter is provided, get the only descendant of this resource which matches the given
        filter. If a filter is not provided, gets the only descendant of this resource.

        :param max_depth: Maximum depth from this resource to search for descendants; if -1,
        no maximum depth
        :param r_filter: Contains parameters which resources must match to be returned, including
        any tags it must have and/or values of indexable attributes
        :return: the matching resource

        :raises NotFoundError: If fewer than one descendant matches the filter
        :raises MultipleResourcesFoundError: If multiple descendants match the filter
        """
        models = list(
            await self._resource_service.get_descendants_by_id(
                self._resource.id,
                max_depth=max_depth,
                max_count=2,
                r_filter=r_filter,
            )
        )
        if len(models) == 0:
            raise NotFoundError(
                f"There is no descendant for resource {self._resource.id.hex()} matching "
                f"the provided filter {r_filter}"
            )
        if len(models) > 1:
            raise MultipleResourcesFoundError(
                f"There are multiple descendants for resource {self._resource.id.hex()} "
                f"matching the provided filter"
            )
        return await self._create_resource(models[0])

<<<<<<< HEAD
    async def get_siblings_as_view(
        self,
        v_type: Type[RV],
        r_filter: ResourceFilter = None,
        r_sort: ResourceSort = None,
    ) -> Iterable[RV]:
        """
        Get all the siblings of this resource. May optionally filter the siblings so only
        those matching certain parameters are returned. May optionally sort the siblings by
        an indexable attribute value key. The siblings will be returned as an
        instance of the given [viewable tag][ofrak.model.viewable_tag_model.ViewableResourceTag].

        :param v_type: The type of [view][ofrak.resource] to get the descendants as
        :param r_filter: Contains parameters which resources must match to be returned, including
        any tags it must have and/or values of indexable attributes
        :param r_sort: Specifies which indexable attribute to use as the key to sort and the
        direction to sort
        :return:

        :raises NotFoundError: If the instance has been deleted or is no longer valid
        """
        tag_siblings = await self.get_siblings(
            r_filter=ResourceFilter(tags=[v_type]), r_sort=r_sort
        )
        await self._apply_view_as(v_type, tag_siblings)
        siblings = await self.get_siblings(r_filter, r_sort)
        return [await r.view_as(v_type) for r in siblings]

    async def get_siblings(
        self,
        r_filter: ResourceFilter = None,
        r_sort: ResourceSort = None,
    ) -> Iterable["Resource"]:
        """
        Get all the siblings of this resource. May optionally filter the siblings so only
        those matching certain parameters are returned. May optionally sort the descendants by
        an indexable attribute value key.

        :param r_filter: Contains parameters which resources must match to be returned, including
        any tags it must have and/or values of indexable attributes
        :param r_sort: Specifies which indexable attribute to use as the key to sort and the
        direction to sort
        :return:

        :raises NotFoundError: If the instance has been deleted or is no longer valid
        """
        models = await self._resource_service.get_siblings_by_id(
            self._resource.id, r_filter=r_filter, r_sort=r_sort
        )
        return await self._create_resources(models)

    async def get_only_sibling_as_view(
        self,
        v_type: Type[RV],
        r_filter: ResourceFilter = None,
    ) -> RV:
        """
        If a filter is provided, get the only sibling of this resource which matches the given
        filter. If a filter is not provided, gets the only sibling of this resource. The sibling
        will be returned as an instance of the given
        [viewable tag][ofrak.model.viewable_tag_model.ViewableResourceTag].
        :param v_type: The type of [view][ofrak.resource] to get the sibling as
        :param r_filter: Contains parameters which resources must match to be returned, including
        any tags it must have and/or values of indexable attributes
        :return:

        :raises NotFoundError: If a filter is provided and more or fewer than one sibling matches
        ``r_filter``
        :raises NotFoundError: If a filter is not provided and this resource has multiple siblings
        """
        await self.get_siblings_as_view(v_type, r_filter=ResourceFilter(tags=[v_type]))
        sibling_r = await self.get_only_sibling(r_filter)
        return await sibling_r.view_as(v_type)

    async def get_only_sibling(self, r_filter: ResourceFilter = None) -> "Resource":
        """
        If a filter is provided, get the only sibling of this resource which matches the given
        filter. If a filter is not provided, gets the only sibling of this resource.

        :param r_filter: Contains parameters which resources must match to be returned, including
        any tags it must have and/or values of indexable attributes
        :return:

        :raises NotFoundError: If a filter is provided and more or fewer than one sibling matches
        ``r_filter``
        :raises NotFoundError: If a filter is not provided and this resource has multiple siblings
        """
        models = list(
            await self._resource_service.get_siblings_by_id(
                self._resource.id,
                max_count=2,
                r_filter=r_filter,
            )
        )
        if len(models) == 0:
            raise NotFoundError(
                f"There is no sibling for resource {self._resource.id.hex()} matching "
                f"the provided filter"
            )
        if len(models) > 1:
            raise MultipleResourcesFoundError(
                f"There are multiple siblings for resource {self._resource.id.hex()} "
                f"matching the provided filter"
            )
        return await self._create_resource(models[0])

=======
>>>>>>> 641f44be
    async def get_children(
        self,
        r_filter: ResourceFilter = None,
        r_sort: ResourceSort = None,
    ) -> Iterable["Resource"]:
        """
        Get all the children of this resource. May optionally sort the children by an
        indexable attribute value key. May optionally filter the children so only those
        matching certain parameters are returned.

        :param r_filter: Contains parameters which resources must match to be returned, including
        any tags it must have and/or values of indexable attributes
        :param r_sort: Specifies which indexable attribute to use as the key to sort and the
        direction to sort
        :return:

        :raises NotFoundError: If the instance has been deleted or is no longer valid
        """
        return await self.get_descendants(1, r_filter, r_sort)

    async def get_children_as_view(
        self,
        v_type: Type[RV],
        r_filter: ResourceFilter = None,
        r_sort: ResourceSort = None,
    ) -> Iterable[RV]:
        """
        Get all the children of this resource. May optionally filter the children so only those
        matching certain parameters are returned. May optionally sort the children by an
        indexable attribute value key. The children will be returned as an instance of
        the given [viewable tag][ofrak.model.viewable_tag_model.ViewableResourceTag].

        :param v_type: The type of [view][ofrak.resource] to get the children as
        :param r_filter: Contains parameters which resources must match to be returned, including
        any tags it must have and/or values of indexable attributes
        :param r_sort: Specifies which indexable attribute to use as the key to sort and the
        direction to sort
        :return:

        :raises NotFoundError: If the instance has been deleted or is no longer valid
        """
        return await self.get_descendants_as_view(v_type, 1, r_filter, r_sort)

    async def get_only_child(self, r_filter: ResourceFilter = None) -> "Resource":
        """
        If a filter is provided, get the only child of this resource which matches the given
        filter. If a filter is not provided, gets the only child of this resource.

        :param r_filter: Contains parameters which resources must match to be returned, including
        any tags it must have and/or values of indexable attributes
        :return:

        :raises NotFoundError: If a filter is provided and more or fewer than one child matches
        ``r_filter``
        :raises NotFoundError: If a filter is not provided and this resource has multiple children
        """
        return await self.get_only_descendant(1, r_filter)

    async def get_only_child_as_view(self, v_type: Type[RV], r_filter: ResourceFilter = None) -> RV:
        """
        If a filter is provided, get the only child of this resource which matches the given
        filter. If a filter is not provided, gets the only child of this resource. The child will
        be returned as an instance of the given
        [viewable tag][ofrak.model.viewable_tag_model.ViewableResourceTag].

        :param v_type: The type of [view][ofrak.resource] to get the child as
        :param r_filter: Contains parameters which resources must match to be returned, including
        any tags it must have and/or values of indexable attributes
        :return:

        :raises NotFoundError: If a filter is provided and more or fewer than one child matches
        ``r_filter``
        :raises NotFoundError: If a filter is not provided and this resource has multiple children
        """
        return await self.get_only_descendant_as_view(v_type, 1, r_filter)

    async def delete(self):
        """
        Delete this resource and all of its descendants.

        :return:
        """
        self._component_context.resources_deleted.add(self._resource.id)

        for child_r in await self.get_children():
            await child_r.delete()

        self._resource.is_modified = True
        self._resource.is_deleted = True

    async def flush_data_to_disk(self, path: str, pack: bool = True):
        """
        Recursively repack the resource and write its data out to a file on disk. If this is a
        dataless resource, creates an empty file.

        :param path: Path to the file to write out to. The file is created if it does not exist.
        """
        if pack is True:
            await self.pack_recursively()

        data = await self.get_data()
        if data is not None:
            with open(path, "wb") as f:
                f.write(data)
        else:
            # Create empty file
            with open(path, "wb") as f:
                pass

    async def flush_to_disk(self, path: str, pack: bool = True):  # pragma: no cover
        warn(
            "Resource.flush_to_disk is deprecated! Use Resource.flush_data_to_disk instead.",
            category=DeprecationWarning,
        )
        return await self.flush_data_to_disk(path, pack)

    def __repr__(self):
        properties = [
            f"resource_id={self._resource.id.hex()}",
            f"tag=[{','.join([tag.__name__ for tag in self._resource.tags])}]",
        ]
        if self._resource.data_id:
            properties.append(f"data={self._resource.data_id.hex()}")
        return f"{type(self).__name__}(" + ", ".join(properties) + f")"

    async def summarize(self) -> str:
        """
        Create a string summary of this resource, including specific tags, attribute types,
        and the data offsets of this resource in the parent and root (if applicable).

        Not that this is not a complete string representation of the resource: not all tags are
        included, and only the types of attributes are included, not their values. It is a
        summary which gives a high level overview of the resource.
        """
        return await _default_summarize_resource(self)

    async def summarize_tree(
        self,
        r_filter: ResourceFilter = None,
        r_sort: ResourceSort = None,
        indent: str = "",
        summarize_resource_callback: Optional[Callable[["Resource"], Awaitable[str]]] = None,
    ) -> str:
        """
        Create a string summary of this resource and its (optionally filtered and/or sorted)
        descendants. The summaries of each resource are the same as the result of
        [summarize][ofrak.resource.Resource.summarize], organized into a tree structure.
        If a filter parameter is provided, it is applied recursively: the children of this
        resource will be filtered, then only those children matching
        the filter be displayed, and then the same filter will be applied to their children,
        etc. For example,

        :param r_filter: Contains parameters which resources must match to be returned, including
        any tags it must have and/or values of indexable attributes
        :param r_sort: Specifies which indexable attribute to use as the key to sort and the
        direction to sort
        """
        SPACER_BLANK = "   "
        SPACER_LINE = "───"

        if summarize_resource_callback is None:
            summarize_resource_callback = _default_summarize_resource

        children = cast(
            List[Resource], list(await self.get_children(r_filter=r_filter, r_sort=r_sort))
        )

        if children:
            if indent == "":
                tree_string = "┌"
            else:
                tree_string = "┬"
        else:
            tree_string = "─"

        tree_string += f"{await summarize_resource_callback(self)}\n"

        # All children but the last should display as a "fork" in the drop-down tree
        # After the last child, a vertical line should not be drawn as part of the indent
        # Both of those needs are handled here
        child_formatting: List[Tuple[str, str]] = [
            ("├", indent + "│" + SPACER_BLANK) for _ in children[:-1]
        ]
        child_formatting.append(("└", indent + " " + SPACER_BLANK))

        for child, (branch_symbol, child_indent) in zip(children, child_formatting):
            child_tree_string = await child.summarize_tree(
                r_filter=r_filter,
                r_sort=r_sort,
                indent=child_indent,
                summarize_resource_callback=summarize_resource_callback,
            )
            tree_string += f"{indent}{branch_symbol}{SPACER_LINE}{child_tree_string}"
        return tree_string

    @asynccontextmanager
    async def temp_to_disk(
        self,
        prefix: Optional[str] = None,
        suffix: Optional[str] = None,
        dir: Optional[str] = None,
        delete: bool = True,
    ) -> AsyncIterator[str]:
        with tempfile.NamedTemporaryFile(
            mode="wb", prefix=prefix, suffix=suffix, dir=dir, delete_on_close=False, delete=delete
        ) as temp:
            temp.write(await self.get_data())
            temp.close()
            yield temp.name


async def save_resources(
    resources: Iterable["Resource"],
    resource_service: ResourceServiceInterface,
    data_service: DataServiceInterface,
    component_context: ComponentContext,
    resource_context: ResourceContext,
    resource_view_context: ResourceViewContext,
):
    dependency_handler = DependencyHandler(
        resource_service, data_service, component_context, resource_context
    )
    resources_to_delete: List[bytes] = []
    patches_to_apply: List[DataPatch] = []
    resources_to_update: List[MutableResourceModel] = []

    for resource in resources:
        _resources_to_delete, _patches_to_apply, _resources_to_update = resource._save()

        resources_to_delete.extend(_resources_to_delete)
        patches_to_apply.extend(_patches_to_apply)
        resources_to_update.extend(_resources_to_update)

    deleted_descendants = await resource_service.delete_resources(resources_to_delete)
    data_ids_to_delete = [
        resource_m.data_id for resource_m in deleted_descendants if resource_m.data_id is not None
    ]
    await data_service.delete_models(data_ids_to_delete)
    patch_results = await data_service.apply_patches(patches_to_apply)
    resources_to_update.extend(
        await dependency_handler.handle_post_patch_dependencies(patch_results)
    )
    diffs = []
    updated_ids = []
    for resource_m in resources_to_update:
        diffs.append(resource_m.save())
        updated_ids.append(resource_m.id)
    await resource_service.update_many(diffs)
    resource_view_context.update_views(updated_ids, resources_to_delete, resource_context)


class ResourceFactory:
    """
    Factory for creating [Resource][ofrak.resource.Resource].
    """

    def __init__(
        self,
        id_service: IDServiceInterface,
        data_service: DataServiceInterface,
        resource_service: ResourceServiceInterface,
        job_service: JobServiceInterface,
    ):
        self._id_service = id_service
        self._data_service = data_service
        self._resource_service = resource_service
        self._job_service = job_service

    async def create(
        self,
        job_id: bytes,
        resource_id: bytes,
        resource_context: ResourceContext,
        resource_view_context: ResourceViewContext,
        component_context: ComponentContext,
        job_context: Optional[JobRunContext] = None,
    ) -> Resource:
        """
        Create a resource from a resource_id.

        :param job_id:
        :param resource_id:
        :param resource_context:
        :param resource_view_context:
        :param component_context:
        :param job_context:
        """
        resource_m = resource_context.resource_models.get(resource_id)
        if resource_m is None:
            resource_m = MutableResourceModel.from_model(
                await self._resource_service.get_by_id(resource_id)
            )
            resource_context.resource_models[resource_id] = resource_m

        return next(
            iter(
                self._create(
                    job_id,
                    [resource_m],
                    resource_context,
                    resource_view_context,
                    component_context,
                    job_context,
                )
            )
        )

    async def create_many(
        self,
        job_id: bytes,
        resource_ids: Iterable[bytes],
        resource_context: ResourceContext,
        resource_view_context: ResourceViewContext,
        component_context: ComponentContext,
        job_context: Optional[JobRunContext] = None,
    ) -> Iterable[Resource]:
        """
        Create Resources from resource_ids.

        :param job_id:
        :param resource_ids:
        :param resource_context:
        :param resource_view_context:
        :param component_context:
        :param job_context:
        """
        resource_models_minus_missing: List[Union[MutableResourceModel, int]] = []
        missing_ids: List[bytes] = []

        resource_m: MutableResourceModel

        for resource_id in resource_ids:
            resource_m = resource_context.resource_models.get(resource_id)  # type: ignore
            if resource_m is None:
                resource_models_minus_missing.append(len(missing_ids))
                missing_ids.append(resource_id)
            else:
                resource_models_minus_missing.append(resource_m)

        fetched_models: List[ResourceModel] = list(
            await self._resource_service.get_by_ids(missing_ids)
        )

        resource_models = []
        for resource_model_or_idx in resource_models_minus_missing:
            if type(resource_model_or_idx) is int:
                resource_m = MutableResourceModel.from_model(
                    fetched_models[cast(int, resource_model_or_idx)]
                )
                resource_models.append(resource_m)
                resource_context.resource_models[resource_m.id] = resource_m
            else:
                resource_models.append(cast(MutableResourceModel, resource_model_or_idx))

        return self._create(
            job_id,
            resource_models,
            resource_context,
            resource_view_context,
            component_context,
            job_context,
        )

    def _create(
        self,
        job_id: bytes,
        resource_models: List[MutableResourceModel],
        resource_context: ResourceContext,
        resource_view_context: ResourceViewContext,
        component_context: ComponentContext,
        job_context: Optional[JobRunContext] = None,
    ) -> Iterable[Resource]:
        for resource_m in resource_models:
            yield Resource(
                job_id,
                resource_m,
                resource_context,
                resource_view_context,
                job_context,
                component_context,
                self,
                self._id_service,
                self._data_service,
                self._resource_service,
                self._job_service,
            )


async def _default_summarize_resource(resource: Resource) -> str:
    attributes_info = ", ".join(attrs_type.__name__ for attrs_type in resource._resource.attributes)

    if resource._resource.data_id:
        root_data_range = await resource.get_data_range_within_root()
        parent_data_range = await resource.get_data_range_within_parent()
        data = await resource.get_data()
        if len(data) <= 128:
            # Convert bytes to string to check .isprintable without doing .decode. Note that
            # not all ASCII is printable, so we have to check both decodable and printable
            raw_data_str = "".join(map(chr, data))
            if raw_data_str.isascii() and raw_data_str.isprintable():
                data_string = f'data_ascii="{data.decode("ascii")}"'
            else:
                data_string = f"data_hex={data.hex()}"
        else:
            sha256 = hashlib.sha256()
            sha256.update(data)
            data_string = f"data_hash={sha256.hexdigest()[:8]}"
        data_info = (
            f", global_offset=({hex(root_data_range.start)}-{hex(root_data_range.end)})"
            f", parent_offset=({hex(parent_data_range.start)}-{hex(parent_data_range.end)})"
            f", {data_string}"
        )
    else:
        data_info = ""
    return (
        f"{resource.get_id().hex()}: [caption=({resource.get_caption()}), "
        f"attributes=({attributes_info}){data_info}]"
    )


class MultipleResourcesFoundError(RuntimeError):
    pass<|MERGE_RESOLUTION|>--- conflicted
+++ resolved
@@ -1323,115 +1323,6 @@
             )
         return await self._create_resource(models[0])
 
-<<<<<<< HEAD
-    async def get_siblings_as_view(
-        self,
-        v_type: Type[RV],
-        r_filter: ResourceFilter = None,
-        r_sort: ResourceSort = None,
-    ) -> Iterable[RV]:
-        """
-        Get all the siblings of this resource. May optionally filter the siblings so only
-        those matching certain parameters are returned. May optionally sort the siblings by
-        an indexable attribute value key. The siblings will be returned as an
-        instance of the given [viewable tag][ofrak.model.viewable_tag_model.ViewableResourceTag].
-
-        :param v_type: The type of [view][ofrak.resource] to get the descendants as
-        :param r_filter: Contains parameters which resources must match to be returned, including
-        any tags it must have and/or values of indexable attributes
-        :param r_sort: Specifies which indexable attribute to use as the key to sort and the
-        direction to sort
-        :return:
-
-        :raises NotFoundError: If the instance has been deleted or is no longer valid
-        """
-        tag_siblings = await self.get_siblings(
-            r_filter=ResourceFilter(tags=[v_type]), r_sort=r_sort
-        )
-        await self._apply_view_as(v_type, tag_siblings)
-        siblings = await self.get_siblings(r_filter, r_sort)
-        return [await r.view_as(v_type) for r in siblings]
-
-    async def get_siblings(
-        self,
-        r_filter: ResourceFilter = None,
-        r_sort: ResourceSort = None,
-    ) -> Iterable["Resource"]:
-        """
-        Get all the siblings of this resource. May optionally filter the siblings so only
-        those matching certain parameters are returned. May optionally sort the descendants by
-        an indexable attribute value key.
-
-        :param r_filter: Contains parameters which resources must match to be returned, including
-        any tags it must have and/or values of indexable attributes
-        :param r_sort: Specifies which indexable attribute to use as the key to sort and the
-        direction to sort
-        :return:
-
-        :raises NotFoundError: If the instance has been deleted or is no longer valid
-        """
-        models = await self._resource_service.get_siblings_by_id(
-            self._resource.id, r_filter=r_filter, r_sort=r_sort
-        )
-        return await self._create_resources(models)
-
-    async def get_only_sibling_as_view(
-        self,
-        v_type: Type[RV],
-        r_filter: ResourceFilter = None,
-    ) -> RV:
-        """
-        If a filter is provided, get the only sibling of this resource which matches the given
-        filter. If a filter is not provided, gets the only sibling of this resource. The sibling
-        will be returned as an instance of the given
-        [viewable tag][ofrak.model.viewable_tag_model.ViewableResourceTag].
-        :param v_type: The type of [view][ofrak.resource] to get the sibling as
-        :param r_filter: Contains parameters which resources must match to be returned, including
-        any tags it must have and/or values of indexable attributes
-        :return:
-
-        :raises NotFoundError: If a filter is provided and more or fewer than one sibling matches
-        ``r_filter``
-        :raises NotFoundError: If a filter is not provided and this resource has multiple siblings
-        """
-        await self.get_siblings_as_view(v_type, r_filter=ResourceFilter(tags=[v_type]))
-        sibling_r = await self.get_only_sibling(r_filter)
-        return await sibling_r.view_as(v_type)
-
-    async def get_only_sibling(self, r_filter: ResourceFilter = None) -> "Resource":
-        """
-        If a filter is provided, get the only sibling of this resource which matches the given
-        filter. If a filter is not provided, gets the only sibling of this resource.
-
-        :param r_filter: Contains parameters which resources must match to be returned, including
-        any tags it must have and/or values of indexable attributes
-        :return:
-
-        :raises NotFoundError: If a filter is provided and more or fewer than one sibling matches
-        ``r_filter``
-        :raises NotFoundError: If a filter is not provided and this resource has multiple siblings
-        """
-        models = list(
-            await self._resource_service.get_siblings_by_id(
-                self._resource.id,
-                max_count=2,
-                r_filter=r_filter,
-            )
-        )
-        if len(models) == 0:
-            raise NotFoundError(
-                f"There is no sibling for resource {self._resource.id.hex()} matching "
-                f"the provided filter"
-            )
-        if len(models) > 1:
-            raise MultipleResourcesFoundError(
-                f"There are multiple siblings for resource {self._resource.id.hex()} "
-                f"matching the provided filter"
-            )
-        return await self._create_resource(models[0])
-
-=======
->>>>>>> 641f44be
     async def get_children(
         self,
         r_filter: ResourceFilter = None,
