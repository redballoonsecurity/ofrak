# Changelog
All notable changes to `ofrak-patch-maker` will be documented in this file.

The format is based on [Keep a Changelog](https://keepachangelog.com/en/1.0.0/) and adheres to [Semantic Versioning](https://semver.org/spec/v2.0.0.html).

## [Unreleased](https://github.com/redballoonsecurity/ofrak/tree/master)
<<<<<<< HEAD
### Added
=======

## [4.0.0](https://github.com/redballoonsecurity/ofrak/compare/ofrak-patch-maker-v.3.0.0...ofrak-patch-maker-v.4.0.0)

### Changed
- Discard `.altinstructions` section when linking
- Use `SUBALIGN(0)` for `.bss` sections
- Force literal pool at end of function for AARCH64 using `-mpc-relative-literal-loads`

### Added
- `-fno-optimize-sibling-calls` flag added to AVR toolchain.
>>>>>>> e86f983a
- `-fno-pic` flag added to the GNU_10_Toolchain to omit GOTs in patches (FEMs) against binaries that aren't dynamically linked. (see [#245](https://github.com/redballoonsecurity/ofrak/pull/245))
- Add methods to parse relocation symbols from object files.
- Extend parsed symbol dictionary to include LinkableSymbolType.
- Extend AssembledObject and BOM types to include relocation and unresolved symbols.
<<<<<<< HEAD
- Add PatchMaker option to auto-choose a linux cross-compiler header include path
=======
- Add separate data sections support to LLVM toolchain, and add general flag for including subsections

### Changed
- Switch to standard GCC-like frontend for LLVM, which supports C attribute(weak)
- Treat weak symbols as "undefined" in BOM, so alternative, strong definitions can be searched
- Pass `-mmcu` value to the AVR preprocessor.
- Raise a more descriptive error on toolchain failure.

### Fixed
- Toolchain `preprocess()` method now returns the path to the preprocessed file.
>>>>>>> e86f983a

## [3.0.0](https://github.com/redballoonsecurity/ofrak/compare/ofrak-patch-maker-v.2.0.0...ofrak-patch-maker-v.3.0.0) - 2023-01-20
### Added
- Optional permission map parameter to `Allocatable.allocate_bom`, which enables developers to express where 
segments of one set of permissions may be placed in the destination binary. For example, a developer may specify
to place `MemoryPermissions.R` `Segments` in destination program `MemoryRegions` of `MemoryPermissions.R` 
or `MemoryPermissions.RX`.

### Changed
- `PatchMaker` is now initialized with an existing `Toolchain` instance. GNU toolchain implementations are split into separate files.
- Make toolchain names in `toolchain.conf` more specific:
  - `GNU_ARM_NONE` changed to `GNU_ARM_NONE_EABI_10_2_1`.
  - `GNU_X86_64_LINUX` changed to `GNU_X86_64_LINUX_EABI_10_3_0`.

### Removed
- Removed `ToolchainVersion`.

## [2.0.0](https://github.com/redballoonsecurity/ofrak/releases/tag/ofrak-patch-maker-v.2.0.0) - 2023-01-03
### Changed
- `Toolchain` interface uses `ArchInfo` instead of `ProgramAttributes` to remove dependency on `ofrak`.
- `bss_size_required` parameter added to `AssembledObject`.
- `segment_alignment` parameter added to `BOM`.
- Removed reference to obsolete `ofrak_components` from README.md.

### Deprecated
- Deprecated `PatchMaker.allocate_bom` to remove dependency on `ofrak`. Use `ofrak==2.0.0`'s `Allocatable.allocate_bom` instead.

### Removed
- `Toolchain.get_required_alignment` method is now the property `Toolchain.segment_alignment`.
- Removed incomplete `LLVM_MACH_O_Parser` implementation (see [#156](https://github.com/redballoonsecurity/ofrak/issues/156)).

## 1.0.0 - 2022-09-02
### Added
Initial release. Hello world!<|MERGE_RESOLUTION|>--- conflicted
+++ resolved
@@ -4,9 +4,9 @@
 The format is based on [Keep a Changelog](https://keepachangelog.com/en/1.0.0/) and adheres to [Semantic Versioning](https://semver.org/spec/v2.0.0.html).
 
 ## [Unreleased](https://github.com/redballoonsecurity/ofrak/tree/master)
-<<<<<<< HEAD
+
 ### Added
-=======
+- Add PatchMaker option to auto-choose a linux cross-compiler header include path
 
 ## [4.0.0](https://github.com/redballoonsecurity/ofrak/compare/ofrak-patch-maker-v.3.0.0...ofrak-patch-maker-v.4.0.0)
 
@@ -17,14 +17,10 @@
 
 ### Added
 - `-fno-optimize-sibling-calls` flag added to AVR toolchain.
->>>>>>> e86f983a
 - `-fno-pic` flag added to the GNU_10_Toolchain to omit GOTs in patches (FEMs) against binaries that aren't dynamically linked. (see [#245](https://github.com/redballoonsecurity/ofrak/pull/245))
 - Add methods to parse relocation symbols from object files.
 - Extend parsed symbol dictionary to include LinkableSymbolType.
 - Extend AssembledObject and BOM types to include relocation and unresolved symbols.
-<<<<<<< HEAD
-- Add PatchMaker option to auto-choose a linux cross-compiler header include path
-=======
 - Add separate data sections support to LLVM toolchain, and add general flag for including subsections
 
 ### Changed
@@ -35,7 +31,6 @@
 
 ### Fixed
 - Toolchain `preprocess()` method now returns the path to the preprocessed file.
->>>>>>> e86f983a
 
 ## [3.0.0](https://github.com/redballoonsecurity/ofrak/compare/ofrak-patch-maker-v.2.0.0...ofrak-patch-maker-v.3.0.0) - 2023-01-20
 ### Added
