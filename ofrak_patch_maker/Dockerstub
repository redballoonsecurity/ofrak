ARG TARGETARCH

COPY ${PACKAGE_PATH}/conf/toolchain_docker_${TARGETARCH}.conf /etc/ofrak/toolchain.conf

# LLVM
RUN mkdir -p /opt/rbs/toolchain && \
    cd /tmp && \
    wget https://github.com/llvm/llvm-project/releases/download/llvmorg-12.0.1/clang+llvm-12.0.1-x86_64-linux-gnu-ubuntu-16.04.tar.xz --show-progress --progress=bar:force:noscroll && \
    tar xf clang+llvm-12.0.1-x86_64-linux-gnu-ubuntu-16.04.tar.xz -C /opt/rbs/toolchain && \
    rm -rf clang+llvm-12.0.1-x86_64-linux-gnu-ubuntu-16.04.tar.xz && \
    mv /opt/rbs/toolchain/clang+llvm-12.0.1-x86_64-linux-gnu-ubuntu- /opt/rbs/toolchain/llvm_12.0.1

# ARM GNU NONE EABI
RUN cd /tmp && \
    wget https://developer.arm.com/-/media/Files/downloads/gnu-rm/10-2020q4/gcc-arm-none-eabi-10-2020-q4-major-x86_64-linux.tar.bz2 --show-progress --progress=bar:force:noscroll && \
    tar xf gcc-arm-none-eabi-10-2020-q4-major-x86_64-linux.tar.bz2 -C /opt/rbs/toolchain && \
    rm -rf gcc-arm-none-eabi-10-2020-q4-major-x86_64-linux.tar.bz2

# LINUX GNU + BINUTILS
RUN cd /tmp && \
    wget https://download.01.org/0day-ci/cross-package/gcc-10.3.0-nolibc/x86_64-gcc-10.3.0-nolibc_x86_64-linux.tar.xz --show-progress --progress=bar:force:noscroll && \
    tar xf x86_64-gcc-10.3.0-nolibc_x86_64-linux.tar.xz -C /opt/rbs/toolchain && \
    rm -rf x86_64-gcc-10.3.0-nolibc_x86_64-linux.tar.xz

#X64-64 toolchain for arm64 Docker images
RUN if [ "$TARGETARCH" = "arm64" ]; then \
    apt-get update && apt-get install -y gcc-12-x86-64-linux-gnu; \
fi;

#M68k GNU 10 Linux
RUN cd /tmp && \
    apt-get update && apt-get install -y gcc g++ gperf bison flex texinfo help2man make libncurses5-dev python3-dev autoconf automake libtool libtool-bin gawk wget bzip2 xz-utils unzip patch libstdc++6 rsync && \
    git clone https://github.com/crosstool-ng/crosstool-ng.git && \
    cd crosstool-ng/ && \
    git reset --hard 6d1d61cbcacc7ce4622ef024490e0cb56881614b && \
    ./bootstrap && \
    ./configure --enable-local && \
    make && \
    ./ct-ng m68k-unknown-linux-gnu && \
    cp .config .config.bak && \
    sed /^CT_GCC_V_14/d .config.bak | \
    sed /^CT_GCC_later_than_14/d | \
    sed /^CT_GCC_14_or_later/d | \
    sed /^CT_GCC_later_than_13/d | \
    sed /^CT_GCC_13_or_later/d | \
    sed /^CT_GCC_later_than_12/d | \
    sed /^CT_GCC_12_or_later/d | \
    sed /^CT_GCC_later_than_11/d | \
    sed /^CT_GCC_11_or_later/d | \
    sed /^CT_PREFIX_DIR/d | \
    sed /^CT_GCC_VERSION/d > .config && \
    printf '%s\n' \
      'CT_PREFIX_DIR="/opt/rbs/toolchain/${CT_HOST:+HOST-${CT_HOST}/}${CT_TARGET}"' \
      'CT_GCC_VERSION="10.5.0"' \
      'CT_EXPERIMENTAL=y' \
      'CT_ALLOW_BUILD_AS_ROOT=y' \
      'CT_ALLOW_BUILD_AS_ROOT_SURE=y' \
      'CT_LINUX_PATCH_GLOBAL=y' \
      'CT_BINUTILS_PATCH_GLOBAL=y' \
      'CT_GLIBC_PATCH_GLOBAL=y' \
      'CT_GLIBC_ENABLE_WERROR=y' \
      'CT_GCC_PATCH_GLOBAL=y' \
      'CT_GCC_V_10=y' \
      'CT_GCC_14_or_older=y' \
      'CT_GCC_older_than_14=y' \
      'CT_GCC_13_or_older=y' \
      'CT_GCC_older_than_13=y' \
      'CT_GCC_12_or_older=y' \
      'CT_GCC_older_than_12=y' \
      'CT_GCC_11_or_older=y' \
      'CT_GCC_older_than_11=y' \
      'CT_CC_LANG_OTHERS=""' \
      'CT_GETTEXT_PATCH_GLOBAL=y' \
      'CT_GMP_PATCH_GLOBAL=y' \
      'CT_ISL_PATCH_GLOBAL=y' \
      'CT_LIBICONV_PATCH_GLOBAL=y' \
      'CT_MPC_PATCH_GLOBAL=y' \
      'CT_MPFR_PATCH_GLOBAL=y' \
      'CT_NCURSES_PATCH_GLOBAL=y' \
      'CT_ZLIB_PATCH_GLOBAL=y' \
      'CT_ZSTD_PATCH_GLOBAL=y' \
      >> .config && \
<<<<<<< HEAD
    ./ct-ng build CT_JOBS=`nproc` && \
    cd /tmp && rm -rf crosstool-ng;
=======
    ./ct-ng build CT_JOBS=`nproc` \
      | sed 's/.*\r//g' && \
    cd /tmp && rm -rf crosstool-ng; \
fi;
>>>>>>> 53992807

#M68k VBCC
RUN cd /tmp && \
    wget http://phoenix.owl.de/tags/vbcc0_9h.tar.gz --show-progress --progress=bar:force:noscroll && \
    wget http://phoenix.owl.de/tags/vasm1_9.tar.gz --show-progress --progress=bar:force:noscroll && \
    mkdir -p /opt/rbs/toolchain/vbcc_0_9/bin/ && \
    mkdir -p /opt/rbs/toolchain/vbcc_0_9/config/ && \
    tar -xvf vbcc0_9h.tar.gz && \
    cd /tmp/vbcc && printf "\n\n\n\n\n\n\n\n\n\n\n\n\n\n\n\n\n\n\n\n\n\n\n\n\n\n\n\n\n\n\n\n" | TARGET=m68k make all && \
    cp ./bin/* /opt/rbs/toolchain/vbcc_0_9/bin/ && \
    cd .. && \
    tar -xvf vasm1_9.tar.gz && \
    cd ./vasm && \
    CPU=m68k SYNTAX=mot make && \
    cp ./vasmm68k_mot /opt/rbs/toolchain/vbcc_0_9/bin/ && \
    cp ./vobjdump /opt/rbs/toolchain/vbcc_0_9/bin/ && \
    cd /tmp &&\
    rm -rf vasm* vbcc*

#AARCH64 GNU 10 Linux
RUN if [ "$TARGETARCH" = "amd64" ]; then \
    cd /tmp && \
    wget https://armkeil.blob.core.windows.net/developer/Files/downloads/gnu-a/10.3-2021.07/binrel/gcc-arm-10.3-2021.07-x86_64-aarch64-none-linux-gnu.tar.xz --show-progress --progress=bar:force:noscroll && \
    tar xf gcc-arm-10.3-2021.07-x86_64-aarch64-none-linux-gnu.tar.xz -C /opt/rbs/toolchain && \
    rm -rf gcc-arm-10.3-2021.07-x86_64-aarch64-none-linux-gnu.tar.xz; \
elif [ "$TARGETARCH" = "arm64" ]; then \
    cd /tmp && \
    wget https://developer.arm.com/-/media/Files/downloads/gnu-a/10.3-2021.07/binrel/gcc-arm-10.3-2021.07-aarch64-aarch64-none-elf.tar.xz --show-progress --progress=bar:force:noscroll && \
    tar xf gcc-arm-10.3-2021.07-aarch64-aarch64-none-elf.tar.xz -C /opt/rbs/toolchain && \
    rm -rf gcc-arm-10.3-2021.07-aarch64-aarch64-none-elf.tar.xz; \
fi;

#AVR GCC
RUN if [ "$TARGETARCH" = "amd64" ]; then \
    cd /tmp && \
    wget https://ww1.microchip.com/downloads/aemDocuments/documents/OTH/ProductDocuments/SoftwareLibraries/Firmware/avr8-gnu-toolchain-3.6.2.1778-linux.any.x86_64.tar.gz --show-progress --progress=bar:force:noscroll && \
    tar xzf avr8-gnu-toolchain-3.6.2.1778-linux.any.x86_64.tar.gz -C /opt/rbs/toolchain && \
    rm -rf avr8-gnu-toolchain-3.6.2.1778-linux.any.x86_64.tar.gz; \
elif [ "$TARGETARCH" = "arm64" ]; then \
    cd /tmp && \
    wget http://downloads.arduino.cc/tools/avr-gcc-7.3.0-atmel3.6.1-arduino7-aarch64-pc-linux-gnu.tar.bz2 --show-progress --progress=bar:force:noscroll && \
    tar xf avr-gcc-7.3.0-atmel3.6.1-arduino7-aarch64-pc-linux-gnu.tar.bz2 -C /opt/rbs/toolchain && \
    rm -rf avr-gcc-7.3.0-atmel3.6.1-arduino7-aarch64-pc-linux-gnu.tar.bz2; \
fi;

#PPC GNU 10 Linux
RUN if [ "$TARGETARCH" = "amd64" ]; then \
    cd /tmp && \
    wget https://download.01.org/0day-ci/cross-package/gcc-10.3.0-nolibc/x86_64-gcc-10.3.0-nolibc_powerpc-linux.tar.xz --show-progress --progress=bar:force:noscroll && \
    tar xf x86_64-gcc-10.3.0-nolibc_powerpc-linux.tar.xz -C /opt/rbs/toolchain && \
    rm -rf x86_64-gcc-10.3.0-nolibc_powerpc-linux.tar.xz; \
elif [ "$TARGETARCH" = "arm64" ]; then \
    cd /tmp && \
    wget https://www.kernel.org/pub/tools/crosstool/files/bin/arm64/10.3.0/arm64-gcc-10.3.0-nolibc-powerpc-linux.tar.xz --show-progress --progress=bar:force:noscroll && \
    tar xf arm64-gcc-10.3.0-nolibc-powerpc-linux.tar.xz -C /opt/rbs/toolchain && \
    rm -rf arm64-gcc-10.3.0-nolibc-powerpc-linux.tar.xz; \
fi;

#BCC (GCC) SPARC v8
RUN if [ "$TARGETARCH" = "amd64" ]; then \
    cd /tmp/ \
      && wget http://mirror.tensorflow.org/www.gaisler.com/anonftp/bcc2/bin/bcc-2.0.7-gcc-linux64.tar.xz --show-progress --progress=bar:force:noscroll \
      && mkdir -p /opt/rbs/toolchain/ \
      && tar -C /opt/rbs/toolchain/ -xJf bcc-2.0.7-gcc-linux64.tar.xz \
      && rm bcc-2.0.7-gcc-linux64.tar.xz; \
fi<|MERGE_RESOLUTION|>--- conflicted
+++ resolved
@@ -80,15 +80,10 @@
       'CT_ZLIB_PATCH_GLOBAL=y' \
       'CT_ZSTD_PATCH_GLOBAL=y' \
       >> .config && \
-<<<<<<< HEAD
-    ./ct-ng build CT_JOBS=`nproc` && \
-    cd /tmp && rm -rf crosstool-ng;
-=======
     ./ct-ng build CT_JOBS=`nproc` \
       | sed 's/.*\r//g' && \
     cd /tmp && rm -rf crosstool-ng; \
 fi;
->>>>>>> 53992807
 
 #M68k VBCC
 RUN cd /tmp && \
