PYTHON=python3
PIP=pip3
ETC=/etc


<<<<<<< HEAD
# toolchain.conf is a file mapping ID to the various binaries responsible for preprocessing,
#  assembling, compiling, linking, analyzing binaries for each currently supported toolchain.
$(ETC)/toolchain.conf: ofrak_patch_maker/toolchain.conf
	mkdir -p $(ETC)
	cp -a $< $@

.PHONY: install
install: $(ETC)/toolchain.conf
	$(PIP) install .

.PHONY: develop
develop: $(ETC)/toolchain.conf
=======
.PHONY: install
install:
	$(PIP) install .

.PHONY: develop
develop:
>>>>>>> d12b520a
	$(PIP) install -e .[test]

.PHONY: inspect
inspect:
	mypy

.PHONY: test
test: inspect
	$(PYTHON) -m pytest -n auto --cov=ofrak_patch_maker --cov-report=term-missing ofrak_patch_maker_test
	fun-coverage --cov-fail-under=100<|MERGE_RESOLUTION|>--- conflicted
+++ resolved
@@ -1,29 +1,13 @@
 PYTHON=python3
 PIP=pip3
-ETC=/etc
 
 
-<<<<<<< HEAD
-# toolchain.conf is a file mapping ID to the various binaries responsible for preprocessing,
-#  assembling, compiling, linking, analyzing binaries for each currently supported toolchain.
-$(ETC)/toolchain.conf: ofrak_patch_maker/toolchain.conf
-	mkdir -p $(ETC)
-	cp -a $< $@
-
-.PHONY: install
-install: $(ETC)/toolchain.conf
-	$(PIP) install .
-
-.PHONY: develop
-develop: $(ETC)/toolchain.conf
-=======
 .PHONY: install
 install:
 	$(PIP) install .
 
 .PHONY: develop
 develop:
->>>>>>> d12b520a
 	$(PIP) install -e .[test]
 
 .PHONY: inspect
