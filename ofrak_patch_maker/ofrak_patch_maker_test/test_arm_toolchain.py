import os
import tempfile

import pytest
from ofrak_patch_maker.toolchain.llvm_12 import LLVM_12_0_1_Toolchain

from ofrak_type import ArchInfo
from ofrak_patch_maker.model import PatchRegionConfig
from ofrak_patch_maker.patch_maker import PatchMaker
from ofrak_patch_maker.toolchain.gnu_arm import GNU_ARM_NONE_EABI_10_2_1_Toolchain
from ofrak_patch_maker.toolchain.model import (
    CompilerOptimizationLevel,
    BinFileType,
    ToolchainConfig,
    Segment,
)
from ofrak_patch_maker.toolchain.utils import get_file_format
from ofrak_patch_maker_test import ToolchainUnderTest, CURRENT_DIRECTORY
from ofrak_patch_maker_test.toolchain_asm import (
    run_challenge_3_reloc_toy_example_test,
    run_monkey_patch_test,
)
from ofrak_patch_maker_test.toolchain_c import run_hello_world_test, run_bounds_check_test
from ofrak_type.architecture import (
    InstructionSet,
    SubInstructionSet,
    ProcessorType,
)
from ofrak_type.bit_width import BitWidth
from ofrak_type.endianness import Endianness
from ofrak_type.memory_permissions import MemoryPermissions

ARM_EXTENSION = ".arm"


@pytest.fixture(
    params=[
        ToolchainUnderTest(
<<<<<<< HEAD
            GNU_ARM_NONE_EABI_10_2_1_Toolchain,
            ProgramAttributes(
=======
            ToolchainVersion.GNU_ARM_NONE_EABI_10_2_1,
            ArchInfo(
>>>>>>> 7dfee111
                InstructionSet.ARM,
                SubInstructionSet.ARMv8A,
                BitWidth.BIT_32,
                Endianness.LITTLE_ENDIAN,
                ProcessorType.GENERIC_A9_V7_THUMB,
            ),
            ARM_EXTENSION,
        ),
        ToolchainUnderTest(
<<<<<<< HEAD
            LLVM_12_0_1_Toolchain,
            ProgramAttributes(
=======
            ToolchainVersion.LLVM_12_0_1,
            ArchInfo(
>>>>>>> 7dfee111
                InstructionSet.ARM,
                SubInstructionSet.ARMv8A,
                BitWidth.BIT_32,
                Endianness.LITTLE_ENDIAN,
                ProcessorType.GENERIC_A9_V7_THUMB,
            ),
            ARM_EXTENSION,
        ),
    ]
)
def toolchain_under_test(request) -> ToolchainUnderTest:
    return request.param


# ASM Tests
def test_challenge_3_reloc_toy_example(toolchain_under_test: ToolchainUnderTest):
    run_challenge_3_reloc_toy_example_test(toolchain_under_test)


def test_monkey_patch(toolchain_under_test: ToolchainUnderTest):
    run_monkey_patch_test(toolchain_under_test)


# C Tests
def test_bounds_check(toolchain_under_test: ToolchainUnderTest):
    run_bounds_check_test(toolchain_under_test)


def test_hello_world(toolchain_under_test: ToolchainUnderTest):
    run_hello_world_test(toolchain_under_test)


def test_arm_alignment(toolchain_under_test: ToolchainUnderTest):
    tc_config = ToolchainConfig(
        file_format=BinFileType.ELF,
        force_inlines=True,
        relocatable=False,
        no_std_lib=True,
        no_jump_tables=True,
        no_bss_section=True,
        create_map_files=True,
        compiler_optimization_level=CompilerOptimizationLevel.NONE,
        debug_info=True,
        check_overlap=False,
        hard_float=True,
    )

    build_dir = tempfile.mkdtemp()

    patch_maker = PatchMaker(
        toolchain=toolchain_under_test.toolchain(toolchain_under_test.proc, tc_config),
        build_dir=build_dir,
    )
    patch_source = os.path.join(CURRENT_DIRECTORY, "test_alignment/patch_arm.as")
    patch_bom = patch_maker.make_bom("patch", [patch_source], [], [])

    # Grab the resulting object paths and re-map them to the segments we chose for each source file.
    patch_object = patch_bom.object_map[patch_source]
    text_segment_patch = Segment(
        segment_name=".text",
        vm_address=0x51A,
        offset=0,
        is_entry=False,
        length=2,
        access_perms=MemoryPermissions.RX,
    )
    # LLVM requires memory regions be defined for 0-length sections.
    # It'd be nice to find a compiler flag that doesn't generate empty sections in the object files.
    data_segment_placeholder = Segment(
        segment_name=".data",
        vm_address=0xFACE,
        offset=0,
        is_entry=False,
        length=0,
        access_perms=MemoryPermissions.RW,
    )
    bss_segment_placeholder = Segment(
        segment_name=".bss",
        vm_address=0xFEED,
        offset=0,
        is_entry=False,
        length=0,
        access_perms=MemoryPermissions.RW,
    )
    segment_dict = {
        patch_object.path: (text_segment_patch, data_segment_placeholder, bss_segment_placeholder),
    }

    exec_path = os.path.join(build_dir, "patch_exec")
    # Generate a PatchRegionConfig from your segment Dict.
    # This data structure informs ld script generation which regions to create for every segment.
    p = PatchRegionConfig(patch_bom.name + "_patch", segment_dict)
    fem = patch_maker.make_fem([(patch_bom, p)], exec_path)
    assert os.path.exists(exec_path)
    assert get_file_format(exec_path) == tc_config.file_format
    code_segments = [s for s in fem.executable.segments if s.access_perms == MemoryPermissions.RX]
    assert len(code_segments) == 1
    assert code_segments[0].vm_address == 0x51A
    assert code_segments[0].length == 2
    with open(exec_path, "rb") as f:
        dat = f.read()
        code_offset = code_segments[0].offset
        assert dat[code_offset : code_offset + 2] == b"\x05\xe0"<|MERGE_RESOLUTION|>--- conflicted
+++ resolved
@@ -36,13 +36,8 @@
 @pytest.fixture(
     params=[
         ToolchainUnderTest(
-<<<<<<< HEAD
             GNU_ARM_NONE_EABI_10_2_1_Toolchain,
-            ProgramAttributes(
-=======
-            ToolchainVersion.GNU_ARM_NONE_EABI_10_2_1,
             ArchInfo(
->>>>>>> 7dfee111
                 InstructionSet.ARM,
                 SubInstructionSet.ARMv8A,
                 BitWidth.BIT_32,
@@ -52,13 +47,8 @@
             ARM_EXTENSION,
         ),
         ToolchainUnderTest(
-<<<<<<< HEAD
             LLVM_12_0_1_Toolchain,
-            ProgramAttributes(
-=======
-            ToolchainVersion.LLVM_12_0_1,
             ArchInfo(
->>>>>>> 7dfee111
                 InstructionSet.ARM,
                 SubInstructionSet.ARMv8A,
                 BitWidth.BIT_32,
