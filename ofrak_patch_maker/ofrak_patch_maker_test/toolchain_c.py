import logging
import os
import tempfile
<<<<<<< HEAD
from ofrak_patch_maker.toolchain.gnu_avr import GNU_AVR_5_Toolchain
from ofrak_patch_maker.toolchain.gnu_x64 import GNU_X86_64_LINUX_EABI_10_3_0_Toolchain
from ofrak_patch_maker_test import ToolchainUnderTest
=======
from typing import Optional

from ofrak_type import ArchInfo
>>>>>>> 7fe081bf
from ofrak_type.architecture import InstructionSet
from ofrak_patch_maker.model import PatchRegionConfig
from ofrak_patch_maker.patch_maker import PatchMaker
from ofrak_patch_maker.toolchain.model import (
    ToolchainConfig,
    BinFileType,
    Segment,
    CompilerOptimizationLevel,
)
from ofrak_patch_maker.toolchain.utils import get_file_format
from ofrak_type.memory_permissions import MemoryPermissions


def run_bounds_check_test(toolchain_under_test: ToolchainUnderTest):
    """
    Example solution patch for bounds_check challenge.
    """
    source_dir = os.path.join(os.path.dirname(__file__), "example_3")
    source_path = os.path.join(source_dir, "bounds_check.c")
    build_dir = tempfile.mkdtemp()

    if toolchain_under_test.proc.isa == InstructionSet.AVR:
        # avr-gcc does not support relocatable
        relocatable = False
    else:
        relocatable = True
    tc_config = ToolchainConfig(
        file_format=BinFileType.ELF,
        force_inlines=True,
        relocatable=relocatable,
        no_std_lib=True,
        no_jump_tables=True,
        no_bss_section=True,
        create_map_files=True,
        compiler_optimization_level=CompilerOptimizationLevel.FULL,
        debug_info=True,
    )

    logger = logging.getLogger("ToolchainTest")
    logger.setLevel("INFO")

    exec_path = os.path.join(build_dir, "fem")
    patch_maker = PatchMaker(
        toolchain=toolchain_under_test.toolchain(toolchain_under_test.proc, tc_config),
        logger=logger,
        build_dir=build_dir,
    )

    bom = patch_maker.make_bom(
        name="bc",
        source_list=[source_path],
        object_list=[],
        header_dirs=[],
    )

    text_segment = Segment(
        segment_name=".text",
        vm_address=0x6FE173D0,
        offset=0,
        is_entry=False,
        length=64,
        access_perms=MemoryPermissions.RX,
    )
    manual_map = {source_path: (text_segment,)}

    # Grab the resulting object paths and re-map them to the segments we chose for each source file.
    segment_dict = {}
    for src_file in manual_map.keys():
        object_path = bom.object_map[src_file].path
        segment_dict[object_path] = manual_map[src_file]

    # Generate a PatchRegionConfig from your segment Dict.
    # This data structure informs ld script generation which regions to create for every segment.
    p = PatchRegionConfig(bom.name + "_patch", segment_dict)
    fem = patch_maker.make_fem([(bom, p)], exec_path)

    assert os.path.exists(exec_path)
    assert get_file_format(exec_path) == tc_config.file_format


<<<<<<< HEAD
def run_hello_world_test(toolchain_under_test: ToolchainUnderTest):
=======
def run_hello_world_test(
    toolchain: ToolchainVersion, proc: ArchInfo, userspace_dynamic_linker: Optional[str] = None
):
>>>>>>> 7fe081bf
    """
    Make sure we can run the toolchain components without falling over.
    """
    source_dir = os.path.join(os.path.dirname(__file__), "example_1")
    source_path = os.path.join(source_dir, "hello_world.c")
    build_dir = tempfile.mkdtemp()

    if toolchain_under_test.toolchain == GNU_AVR_5_Toolchain:
        relocatable = False
        base_symbols = {"__mulhi3": 0x1234}  # Dummy address to fix missing symbol
    else:
        relocatable = True
        base_symbols = None
    tc_config = ToolchainConfig(
        file_format=BinFileType.ELF,
        force_inlines=True,
        relocatable=relocatable,
        no_std_lib=True,
        no_jump_tables=True,
        no_bss_section=False,
        create_map_files=True,
        compiler_optimization_level=CompilerOptimizationLevel.FULL,
        debug_info=True,
        userspace_dynamic_linker=userspace_dynamic_linker,
    )

    logger = logging.getLogger("ToolchainTest")
    logger.setLevel("INFO")

    patch_maker = PatchMaker(
        toolchain=toolchain_under_test.toolchain(toolchain_under_test.proc, tc_config),
        logger=logger,
        build_dir=build_dir,
        base_symbols=base_symbols,
    )

    bom = patch_maker.make_bom(
        name="example_3",
        source_list=[source_path],
        object_list=[],
        header_dirs=[source_dir],
    )

    all_segments = {}
    current_vm_address = 0x10000
    for o in bom.object_map.values():
        seg_list = []
        for s in o.segment_map.values():
            seg_list.append(
                Segment(
                    segment_name=s.segment_name,
                    vm_address=current_vm_address,
                    offset=s.offset,
                    is_entry=s.is_entry,
                    length=s.length,
                    access_perms=s.access_perms,
                )
            )
            current_vm_address += s.length

            if toolchain_under_test.toolchain in [GNU_X86_64_LINUX_EABI_10_3_0_Toolchain]:
                if current_vm_address % 16 > 0:
                    current_vm_address += 16 - current_vm_address % 16
            else:
                if current_vm_address % 4 > 0:
                    current_vm_address += 4 - current_vm_address % 4

        all_segments.update({o.path: tuple(seg_list)})

    bss = patch_maker.create_unsafe_bss_segment(current_vm_address, 0x8000)

    allocator_config = PatchRegionConfig(bom.name + "_patch", all_segments)

    # Skip the config step for now
    exec_path = os.path.join(build_dir, "fem")
    fem = patch_maker.make_fem([(bom, allocator_config)], exec_path, unsafe_bss_segment=bss)

    assert os.path.exists(exec_path)
    assert get_file_format(exec_path) == tc_config.file_format<|MERGE_RESOLUTION|>--- conflicted
+++ resolved
@@ -1,15 +1,9 @@
 import logging
 import os
 import tempfile
-<<<<<<< HEAD
 from ofrak_patch_maker.toolchain.gnu_avr import GNU_AVR_5_Toolchain
 from ofrak_patch_maker.toolchain.gnu_x64 import GNU_X86_64_LINUX_EABI_10_3_0_Toolchain
 from ofrak_patch_maker_test import ToolchainUnderTest
-=======
-from typing import Optional
-
-from ofrak_type import ArchInfo
->>>>>>> 7fe081bf
 from ofrak_type.architecture import InstructionSet
 from ofrak_patch_maker.model import PatchRegionConfig
 from ofrak_patch_maker.patch_maker import PatchMaker
@@ -90,13 +84,7 @@
     assert get_file_format(exec_path) == tc_config.file_format
 
 
-<<<<<<< HEAD
 def run_hello_world_test(toolchain_under_test: ToolchainUnderTest):
-=======
-def run_hello_world_test(
-    toolchain: ToolchainVersion, proc: ArchInfo, userspace_dynamic_linker: Optional[str] = None
-):
->>>>>>> 7fe081bf
     """
     Make sure we can run the toolchain components without falling over.
     """
@@ -120,7 +108,7 @@
         create_map_files=True,
         compiler_optimization_level=CompilerOptimizationLevel.FULL,
         debug_info=True,
-        userspace_dynamic_linker=userspace_dynamic_linker,
+        userspace_dynamic_linker=toolchain_under_test.userspace_dynamic_linker,
     )
 
     logger = logging.getLogger("ToolchainTest")
