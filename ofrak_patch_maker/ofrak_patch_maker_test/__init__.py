import os
from dataclasses import dataclass
<<<<<<< HEAD
from ofrak.core.architecture import ProgramAttributes
=======

from ofrak_type import ArchInfo
from ofrak_patch_maker.toolchain.version import ToolchainVersion
>>>>>>> 7dfee111

CURRENT_DIRECTORY = os.path.abspath(os.path.dirname(__file__))


@dataclass
class ToolchainUnderTest:
<<<<<<< HEAD
    toolchain: type
    proc: ProgramAttributes
=======
    toolchain_version: ToolchainVersion
    proc: ArchInfo
>>>>>>> 7dfee111
    extension: str<|MERGE_RESOLUTION|>--- conflicted
+++ resolved
@@ -1,23 +1,12 @@
 import os
 from dataclasses import dataclass
-<<<<<<< HEAD
-from ofrak.core.architecture import ProgramAttributes
-=======
-
 from ofrak_type import ArchInfo
-from ofrak_patch_maker.toolchain.version import ToolchainVersion
->>>>>>> 7dfee111
 
 CURRENT_DIRECTORY = os.path.abspath(os.path.dirname(__file__))
 
 
 @dataclass
 class ToolchainUnderTest:
-<<<<<<< HEAD
     toolchain: type
-    proc: ProgramAttributes
-=======
-    toolchain_version: ToolchainVersion
     proc: ArchInfo
->>>>>>> 7dfee111
     extension: str