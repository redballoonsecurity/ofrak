import os
import tempfile

import pytest

from ofrak_type import ArchInfo
from ofrak_patch_maker.model import PatchRegionConfig
from ofrak_patch_maker.patch_maker import PatchMaker
from ofrak_patch_maker.toolchain.gnu_aarch64 import GNU_AARCH64_LINUX_10_Toolchain
from ofrak_patch_maker.toolchain.model import (
    Segment,
    CompilerOptimizationLevel,
    ToolchainConfig,
    BinFileType,
)
from ofrak_patch_maker.toolchain.utils import get_file_format
from ofrak_patch_maker_test import ToolchainUnderTest, CURRENT_DIRECTORY
from ofrak_patch_maker_test.toolchain_asm import (
    run_challenge_3_reloc_toy_example_test,
    run_monkey_patch_test,
)
from ofrak_patch_maker_test.toolchain_c import run_hello_world_test, run_bounds_check_test
from ofrak_type.architecture import (
    InstructionSet,
    ProcessorType,
)
from ofrak_type.bit_width import BitWidth
from ofrak_type.endianness import Endianness
from ofrak_type.memory_permissions import MemoryPermissions

AARCH64_EXTENSION = ".aarch64"


@pytest.fixture(
    params=[
        ToolchainUnderTest(
<<<<<<< HEAD
            GNU_AARCH64_LINUX_10_Toolchain,
            ProgramAttributes(
=======
            ToolchainVersion.GNU_AARCH64_LINUX_10,
            ArchInfo(
>>>>>>> 7dfee111
                InstructionSet.AARCH64,
                None,
                BitWidth.BIT_64,
                Endianness.BIG_ENDIAN,
                ProcessorType.CORTEX_A53,
            ),
            AARCH64_EXTENSION,
        )
    ]
)
def toolchain_under_test(request) -> ToolchainUnderTest:
    return request.param


# ASM Tests
def test_challenge_3_reloc_toy_example(toolchain_under_test: ToolchainUnderTest):
    run_challenge_3_reloc_toy_example_test(toolchain_under_test)


def test_monkey_patch(toolchain_under_test: ToolchainUnderTest):
    run_monkey_patch_test(toolchain_under_test)


# C Tests
def test_bounds_check(toolchain_under_test: ToolchainUnderTest):
    run_bounds_check_test(toolchain_under_test)


def test_hello_world(toolchain_under_test: ToolchainUnderTest):
    run_hello_world_test(toolchain_under_test)


def test_aarch64_alignment(toolchain_under_test: ToolchainUnderTest):
    tc_config = ToolchainConfig(
        file_format=BinFileType.ELF,
        force_inlines=True,
        relocatable=False,
        no_std_lib=True,
        no_jump_tables=True,
        no_bss_section=True,
        create_map_files=True,
        compiler_optimization_level=CompilerOptimizationLevel.NONE,
        debug_info=True,
        check_overlap=False,
        hard_float=True,
    )

    build_dir = tempfile.mkdtemp()

    patch_maker = PatchMaker(
        toolchain=toolchain_under_test.toolchain(toolchain_under_test.proc, tc_config),
        build_dir=build_dir,
    )
    patch_source = os.path.join(CURRENT_DIRECTORY, "test_alignment/patch_aarch64.as")
    patch_bom = patch_maker.make_bom("patch", [patch_source], [], [])

    # Grab the resulting object paths and re-map them to the segments we chose for each source file.
    patch_object = patch_bom.object_map[patch_source]
    text_segment_patch = Segment(
        segment_name=".text",
        vm_address=0x513,
        offset=0,
        is_entry=False,
        length=4,
        access_perms=MemoryPermissions.RX,
    )
    segment_dict = {
        patch_object.path: (text_segment_patch,),
    }

    exec_path = os.path.join(build_dir, "patch_exec")
    # Generate a PatchRegionConfig from your segment Dict.
    # This data structure informs ld script generation which regions to create for every segment.
    p = PatchRegionConfig(patch_bom.name + "_patch", segment_dict)
    fem = patch_maker.make_fem([(patch_bom, p)], exec_path)
    assert os.path.exists(exec_path)
    assert get_file_format(exec_path) == tc_config.file_format
    code_segments = [s for s in fem.executable.segments if s.access_perms == MemoryPermissions.RX]
    assert len(code_segments) == 1
    assert code_segments[0].vm_address == 0x513
    assert code_segments[0].length == 4
    with open(exec_path, "rb") as f:
        dat = f.read()
        code_offset = code_segments[0].offset
        print(build_dir)
        assert dat[code_offset : code_offset + 4] == b"\x4a\x01\x00\x14"<|MERGE_RESOLUTION|>--- conflicted
+++ resolved
@@ -34,13 +34,8 @@
 @pytest.fixture(
     params=[
         ToolchainUnderTest(
-<<<<<<< HEAD
             GNU_AARCH64_LINUX_10_Toolchain,
-            ProgramAttributes(
-=======
-            ToolchainVersion.GNU_AARCH64_LINUX_10,
             ArchInfo(
->>>>>>> 7dfee111
                 InstructionSet.AARCH64,
                 None,
                 BitWidth.BIT_64,
