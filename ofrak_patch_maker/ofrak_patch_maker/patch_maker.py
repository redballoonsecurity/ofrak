--- conflicted
+++ resolved
@@ -116,7 +116,6 @@
 
         self.logger = logger
 
-<<<<<<< HEAD
         if auto_add_linux_headers:
             if toolchain._linux_xcompile_headers is None:
                 self.logger.warning(
@@ -137,10 +136,7 @@
                         toolchain._linux_xcompile_headers,
                     ]
 
-    def _extract_symbols(self, path: str) -> Dict[str, int]:
-=======
     def _extract_symbols(self, path: str) -> Dict[str, Tuple[int, LinkableSymbolType]]:
->>>>>>> 68079bb8
         """
         :param path: path to a program or library binary with symbols
 
