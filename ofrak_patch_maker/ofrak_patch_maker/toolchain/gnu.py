import logging
import os
import tempfile
from abc import ABC
from typing import Iterable, List, Mapping, Optional, Tuple, Dict
from warnings import warn

<<<<<<< HEAD
from ofrak.core.architecture import ProgramAttributes
from ofrak_type.architecture import InstructionSet
=======
from ofrak_type import ArchInfo
from ofrak_type.architecture import InstructionSet, SubInstructionSet
from ofrak_patch_maker.binary_parser.gnu import GNU_ELF_Parser, GNU_V10_ELF_Parser
>>>>>>> 7dfee111
from ofrak_patch_maker.toolchain.abstract import Toolchain, RBS_AUTOGEN_WARNING
from ofrak_patch_maker.toolchain.model import (
    Segment,
    BinFileType,
    ToolchainConfig,
    CompilerOptimizationLevel,
    ToolchainException,
)
from ofrak_patch_maker.toolchain.utils import get_file_format
from ofrak_type.memory_permissions import MemoryPermissions


class Abstract_GNU_Toolchain(Toolchain, ABC):
    def __init__(
        self,
        processor: ArchInfo,
        toolchain_config: ToolchainConfig,
        logger: logging.Logger = logging.getLogger(__name__),
    ):
        super().__init__(processor, toolchain_config, logger=logger)

        if self.file_format != BinFileType.ELF:
            raise ToolchainException("No supported binary file formats other than ELF for now.")

        self._preprocessor_flags.append("-E")

        self._compiler_flags.extend(
            [
                "-ffreestanding",
                "-Wall",
                "-c",
                "-fno-align-functions",  # This is to make sure code sections get put exactly
                #      where we allocated them... e.g. hooks.
                # The downside is that it applies to all functions in a
                #      section, so our manual alignment of sections with
                #      segment_alignment doesn't quite make up for it
                #      if sections contain more than one function =/
                "-fno-merge-constants",  # avoids sections like .rodata.cst16, .rodata.str1.1 etc
                "-fno-reorder-functions",
                "-Wall",
            ]
        )
        if self._config.separate_data_sections:
            self._compiler_flags.append("-fdata-sections")

        if not self._config.userspace_dynamic_linker:
            self._linker_flags.append(
                "--no-dynamic-linker",
            )

        gnu10_compiler_optimization_map = {
            CompilerOptimizationLevel.NONE: "-O0",
            CompilerOptimizationLevel.SOME: "-O1",
            CompilerOptimizationLevel.SPACE: "-Os",
            CompilerOptimizationLevel.FULL: "-O3",
        }
        self._compiler_flags.append(
            gnu10_compiler_optimization_map[self._config.compiler_optimization_level]
        )

        if self._config.force_inlines:
            # Does not actually force functions with "inline" keyword to be inlined
            warn("Inlining is enabled, but use __attribute__((always_inline)) to be sure.")
            self._compiler_flags.append("-finline-functions")

        # TODO: If we start using this we will need an RBS-provided "--sysroot" somewhere in here
        #  with our own implemented (not copied) versions of stdint.h, stddef.h, and so on...
        if self._config.no_std_lib:
            self._compiler_flags.append("-nostdlib")

        if self._config.no_bss_section:
            self._compiler_flags.append("-fno-zero-initialized-in-bss")

        # Same as LLVM
        if self._config.no_jump_tables:
            self._compiler_flags.append("-fno-jump-tables")

        if self._config.debug_info:
            self._compiler_flags.append("-g")

        self._linker_flags.extend(
            [
                "--error-unresolved-symbols",
                "--warn-section-align",
                "--nmagic",  # Do not page align data
            ]
        )

        # Same as LLVM
        if not self._config.check_overlap:
            self._linker_flags.append("--no-check-sections")

        if toolchain_config.isysroot is not None:
            self._compiler_flags.append(f"-isysroot {toolchain_config.isysroot}")

<<<<<<< HEAD
    def _get_compiler_target(self, processor: ProgramAttributes) -> Optional[str]:
=======
    @property
    def name(self) -> str:
        raise NotImplementedError()

    def _get_compiler_target(self, processor: ArchInfo) -> Optional[str]:
>>>>>>> 7dfee111
        return self._config.compiler_target

    @property
    def _linker_script_flag(self) -> str:
        return "-T"

    @staticmethod
    def _get_linker_map_flag(exec_path: str) -> Iterable[str]:
        return "-Map", f"{exec_path}.map"

    def keep_section(self, section_name: str):
        if section_name in self._linker_keep_list:
            return True
        if self._config.separate_data_sections:
            for keep_section in self._linker_keep_list:
                if section_name.startswith(keep_section):
                    return True
            return False
        else:
            return False

    def add_linker_include_values(self, symbols: Mapping[str, int], path: str):
        with open(path, "a") as f:
            for name, addr in symbols.items():
                if self.linker_include_filter(name):
                    continue
                f.write(f"PROVIDE({name} = {hex(addr)});\n")

    def generate_linker_include_file(self, symbols: Mapping[str, int], out_path: str) -> str:
        with open(out_path, "w") as f:
            f.write(RBS_AUTOGEN_WARNING)

        self.add_linker_include_values(symbols, out_path)
        return out_path

    @staticmethod
    def _ld_perm2str(p: MemoryPermissions) -> Optional[str]:
        perm = p.as_str()
        if perm in ["r", "rw", "rx", "rwx", "w"]:
            return perm
        else:
            raise ToolchainException(f"Invalid access permissions: {p}")

    def ld_generate_region(
        self,
        object_path: str,
        segment_name: str,
        permissions: MemoryPermissions,
        vm_address: int,
        length: int,
    ) -> Tuple[str, str]:
        perms_string = self._ld_perm2str(permissions)
        stripped_seg_name = segment_name.strip(".")
        stripped_obj_name = os.path.basename(object_path).split(".")[0]
        region_name = f'".rbs_{stripped_obj_name}_{stripped_seg_name}_mem"'
        return (
            f"    {region_name} ({perms_string}) : ORIGIN = {hex(vm_address)}, LENGTH = {hex(length)}",
            region_name,
        )

    def ld_generate_bss_region(
        self,
        vm_address: int,
        length: int,
    ) -> Tuple[str, str]:
        region_name = '".bss_mem"'
        perms_string = self._ld_perm2str(MemoryPermissions.RW)
        return (
            f"    {region_name} ({perms_string}) : ORIGIN = {hex(vm_address)}, LENGTH = {hex(length)}",
            region_name,
        )

    @staticmethod
    def ld_generate_section(
        object_path: str,
        segment_name: str,
        memory_region_name: str,
    ) -> str:
        stripped_seg_name = segment_name.strip(".")
        stripped_obj_name = os.path.basename(object_path).split(".")[0]
        abs_path = os.path.abspath(object_path)
        return (
            f"    .rbs_{stripped_obj_name}_{stripped_seg_name} ORIGIN({memory_region_name}) : SUBALIGN(0) {{\n"
            f"        {abs_path}({segment_name})\n"
            f"    }} > {memory_region_name}"
        )

    @staticmethod
    def ld_generate_bss_section(
        memory_region_name: str,
    ) -> str:
        bss_section_name = ".bss"
        return (
            f"    {bss_section_name} : {{\n"
            f"        *.o({bss_section_name}, {bss_section_name}.*)\n"
            f"    }} > {memory_region_name}"
        )

    def _ld_generate_got_plt_region(
        self,
        vm_address: int,
        length: int,
    ) -> Tuple[str, str]:
        region_name = '".got.plt_mem"'
        perms_string = self._ld_perm2str(MemoryPermissions.R)
        return (
            f"    {region_name} ({perms_string}) : ORIGIN = {hex(vm_address)}, "
            f"LENGTH = {hex(length)}",
            region_name,
        )

    @staticmethod
    def _ld_generate_got_plt_section(
        memory_region_name: str,
    ) -> str:
        got_plt_section_name = ".got.plt"
        return (
            f"    {got_plt_section_name} : {{\n"
            f"        *.o({got_plt_section_name})\n"
            f"    }} > {memory_region_name}"
        )

    @staticmethod
    def _ld_generate_got_section(
        memory_region_name: str,
    ) -> str:
        got_plt_section_name = ".got"
        return (
            f"    {got_plt_section_name} : {{\n"
            f"        *.o({got_plt_section_name})\n"
            f"    }} > {memory_region_name}"
        )

    def _ld_generate_rel_dyn_region(
        self,
        vm_address: int,
        length: int,
    ) -> Tuple[str, str]:
        region_name = '".rel.dyn_mem"'
        perms_string = self._ld_perm2str(MemoryPermissions.RW)
        return (
            f"    {region_name} ({perms_string}) : ORIGIN = {hex(vm_address)}, "
            f"LENGTH = {hex(length)}",
            region_name,
        )

    @staticmethod
    def _ld_generate_rel_dyn_section(
        memory_region_name: str,
    ) -> str:
        rel_dyn_section_name = ".rel.dyn"
        return (
            f"    {rel_dyn_section_name} : {{\n"
            f"        *.o({rel_dyn_section_name})\n"
            f"    }} > {memory_region_name}"
        )

    def ld_generate_placeholder_reloc_sections(self) -> Tuple[List[str], List[str]]:
        """
        GCC generates these sections for relocatable binaries even if they are completely
        unnecessary.

        They don't seem to make it into the final executable, so there should be no risk
        of injecting them inadvertently.

        !!! todo

            No clear way to get size, so way overestimate.
        """
        (
            got_plt_region,
            got_plt_name,
        ) = self._ld_generate_got_plt_region(0xDEADBEEF, 0x1000)
        got_plt_section = self._ld_generate_got_plt_section(got_plt_name)
        (
            rel_dyn_region,
            rel_dyn_name,
        ) = self._ld_generate_rel_dyn_region(0xDEADBEEF + 0x20000, 0x1000)
        rel_dyn_section = self._ld_generate_rel_dyn_section(rel_dyn_name)
        return [got_plt_region, rel_dyn_region], [got_plt_section, rel_dyn_section]

    def ld_script_create(
        self,
        name: str,
        memory_regions: List[str],
        sections: List[str],
        build_dir: str,
        symbol_files: List[str],
    ) -> str:
        # I know that it's annoying we're duplicating all of this source
        # from the LLVM implementation, but ultimately each toolchain
        # is responsible for maintaining its own syntax.
        _, ld_script_path = tempfile.mkstemp(dir=build_dir, prefix=name + "_", suffix=".ld")
        with open(ld_script_path, "w") as f:
            f.write(RBS_AUTOGEN_WARNING)
            for file in symbol_files:
                f.write(f"INCLUDE {str(os.path.abspath(file))}\n")

            f.write("\n\n")

            f.write("MEMORY\n{\n")
            for r in memory_regions:
                f.write(r + "\n")
            f.write("}\n")

            f.write("\n")

            f.write("SECTIONS\n{\n")
            for s in sections:
                f.write(s + "\n")
            f.write("\n")

            f.write("    /DISCARD/ : {\n")
            for d in self._linker_discard_list:
                f.write(f"        *({d})\n")
            f.write("    }\n")

            f.write("}\n")

        return ld_script_path

    @property
    def segment_alignment(self) -> int:
        if self._processor.isa == InstructionSet.X86:
            return 16
        return 1

    def get_bin_file_symbols(self, executable_path: str) -> Dict[str, int]:
        # This happens to be the same as LLVM but it really doesn't belong in Parent code.
        # Note: readobj for gcc is objdump
        readobj_output = self._execute_tool(self._readobj_path, ["--syms"], [executable_path])

        return self._parser.parse_symbols(readobj_output)

    def get_bin_file_segments(self, path: str) -> Tuple[Segment, ...]:
        if get_file_format(path) != self.file_format:
            raise ToolchainException(
                "Extracted file format does not match this toolchain instance!"
            )

        readobj_output = self._execute_tool(self._readobj_path, ["--section-headers"], [path])

        return self._parser.parse_sections(readobj_output)


class GNU_10_Toolchain(Abstract_GNU_Toolchain):
    def __init__(
        self,
        processor: ArchInfo,
        toolchain_config: ToolchainConfig,
        logger: logging.Logger = logging.getLogger(__name__),
    ):
        super().__init__(processor, toolchain_config, logger=logger)

        if self._compiler_target is not None:
            self._compiler_flags.append(f"-march={self._compiler_target}")
        if self._config.compiler_cpu:
            self._compiler_flags.append(f"-mcpu={self._config.compiler_cpu}")

        self._assembler_flags.append(f"-march={self._get_assembler_target(processor)}")
        if self._config.assembler_cpu:
            self._assembler_flags.append(f"-mcpu={self._config.assembler_cpu}")

        self._linker_flags.append(
            "--no-eh-frame-hdr",
        )

        if self._config.relocatable:
            self._compiler_flags.append("-pie")
            self._linker_flags.append("--pic-executable")
        else:
<<<<<<< HEAD
            self._compiler_flags.append("-fno-plt")
=======
            self._compiler_flags.append("-fno-plt")


class GNU_ARM_NONE_EABI_10_2_1_Toolchain(GNU_10_Toolchain):
    binary_file_parsers = [GNU_ELF_Parser()]

    def __init__(
        self,
        processor: ArchInfo,
        toolchain_config: ToolchainConfig,
        logger: logging.Logger = logging.getLogger(__name__),
    ):
        super().__init__(processor, toolchain_config, logger=logger)
        if self._config.hard_float:
            self._compiler_flags.append("-mfloat-abi=hard")
        else:
            self._compiler_flags.append("-msoft-float")

    @property
    def name(self):
        return "GNU_ARM_NONE"

    def _get_assembler_target(self, processor: ArchInfo):
        """
        Thumb mode should be defined in the assembler source at the top, using:

            .syntax unified
            .thumb           ; or .code 16
        """
        if processor.isa is not InstructionSet.ARM:
            raise ValueError(
                f"The GNU ARM toolchain does not support ISAs which are not ARM; "
                f"given ISA {processor.isa.name}"
            )
        if self._config.assembler_target:
            return self._config.assembler_target

        if processor.sub_isa:
            return processor.sub_isa.value.lower()
        elif processor.isa == InstructionSet.ARM:
            return SubInstructionSet.ARMv7A.value.lower()
        else:
            raise ToolchainException("Assembler Target not provided and no valid default found!")


class GNU_X86_64_LINUX_EABI_10_3_0_Toolchain(GNU_10_Toolchain):
    binary_file_parsers = [GNU_V10_ELF_Parser()]

    def __init__(
        self,
        processor: ArchInfo,
        toolchain_config: ToolchainConfig,
        logger: logging.Logger = logging.getLogger(__name__),
    ):
        super().__init__(processor, toolchain_config, logger=logger)

        self._compiler_flags.extend(
            [
                "-malign-data=abi",  # further relaxes compiler data alignment policy
                "-mno-sse2",  # restricts usage of xmm register / avx instruction usage.
            ]
        )

        if not self._config.hard_float:
            self._compiler_flags.append("-msoft-float")

    @property
    def name(self) -> str:
        return "GNU_X86_64_LINUX"

    def _get_assembler_target(self, processor: ArchInfo):
        if self._config.assembler_target:
            return self._config.assembler_target
        return "generic64"

    @staticmethod
    def ld_generate_bss_section(
        memory_region_name: str,
    ) -> str:
        """
        We override this for x64 so we can provide SUBALIGN(1)
        This is required to correctly estimate how much size we need for bss
        when splitting up data structures into their own individual bss sections.
        If we were to let the linker align every structure's section to 8 or 16, it would
        insert empty space that we had not allocated for the bss memory region.
        gcc/ld do prefer 8 alignment for data if you don't force this, but it is not likely to be
        hugely faster on recent hardware for most situations (ie not locked instructions
        across a cache line):
        https://lemire.me/blog/2012/05/31/data-alignment-for-speed-myth-or-reality/
        Pre-2011 x64 chips might be slower with these kinds of accesses, but:
           - We should not bend over backwards for processors we've not evaluated yet.
           - .bss handling is already difficult enough as is.
           - The flexibility granted by this feature likely justifies a relatively small performance impact.
        We should address this as a problem if future users find that performance is noticeably/severely impacted.
        """
        bss_section_name = ".bss"
        return (
            f"    {bss_section_name} : SUBALIGN(1) {{\n"
            f"        *.o({bss_section_name}, {bss_section_name}.*)\n"
            f"    }} > {memory_region_name}"
        )


class GNU_M68K_LINUX_10_Toolchain(GNU_10_Toolchain):
    binary_file_parsers = [GNU_ELF_Parser()]

    def __init__(
        self,
        processor: ArchInfo,
        toolchain_config: ToolchainConfig,
        logger: logging.Logger = logging.getLogger(__name__),
    ):
        super().__init__(processor, toolchain_config, logger=logger)
        if self._config.hard_float:
            self._compiler_flags.append("-mfloat-abi=hard")
        else:
            self._compiler_flags.append("-msoft-float")

    @property
    def name(self):
        return "GNU_M68K_LINUX_10"

    @property
    def segment_alignment(self) -> int:
        return 4

    def _get_assembler_target(self, processor: ArchInfo):
        if processor.isa is not InstructionSet.M68K:
            raise ValueError(
                f"The GNU M68K toolchain does not support ISAs which are not M68K; "
                f"given ISA {processor.isa.name}"
            )
        if self._config.assembler_target:
            return self._config.assembler_target
        arch = processor.isa.value
        if processor.sub_isa is not None:
            arch = processor.sub_isa.value
        return arch

    def _ld_generate_rel_dyn_region(
        self,
        vm_address: int,
        length: int,
    ) -> Tuple[str, str]:
        region_name = '".rela.dyn_mem"'
        perms_string = self._ld_perm2str(MemoryPermissions.RW)
        return (
            f"    {region_name} ({perms_string}) : ORIGIN = {hex(vm_address)}, "
            f"LENGTH = {hex(length)}",
            region_name,
        )

    @staticmethod
    def _ld_generate_rel_dyn_section(
        memory_region_name: str,
    ) -> str:
        rel_dyn_section_name = ".rela.dyn"
        return (
            f"    {rel_dyn_section_name} : {{\n"
            f"        *.o({rel_dyn_section_name})\n"
            f"    }} > {memory_region_name}"
        )


class GNU_AARCH64_LINUX_10_Toolchain(GNU_10_Toolchain):
    binary_file_parsers = [GNU_V10_ELF_Parser()]

    def __init__(
        self,
        processor: ArchInfo,
        toolchain_config: ToolchainConfig,
        logger: logging.Logger = logging.getLogger(__name__),
    ):
        super().__init__(processor, toolchain_config, logger=logger)
        # Enable compilation of the GNU atomics intrinsics.
        self._compiler_flags.append("-mno-outline-atomics")

    @property
    def name(self):
        return "GNU_AARCH64_LINUX_10"

    @property
    def segment_alignment(self) -> int:
        return 4

    def _ld_generate_got_region(self, vm_address, length):
        region_name = '".got_mem"'
        perms_string = self._ld_perm2str(MemoryPermissions.R)
        return (
            f"    {region_name} ({perms_string}) : ORIGIN = {hex(vm_address)}, "
            f"LENGTH = {hex(length)}",
            region_name,
        )

    def ld_generate_placeholder_reloc_sections(self):
        regions, sections = super().ld_generate_placeholder_reloc_sections()
        (
            got_region,
            got_name,
        ) = self._ld_generate_got_region(0xDEADBEEF + 0x30000, 0x1000)
        regions.append(got_region)
        sections.append(self._ld_generate_got_section(got_name))
        return regions, sections

    def _ld_generate_rel_dyn_region(
        self,
        vm_address: int,
        length: int,
    ) -> Tuple[str, str]:
        region_name = '".rela.dyn_mem"'
        perms_string = self._ld_perm2str(MemoryPermissions.RW)
        return (
            f"    {region_name} ({perms_string}) : ORIGIN = {hex(vm_address)}, "
            f"LENGTH = {hex(length)}",
            region_name,
        )

    @staticmethod
    def _ld_generate_rel_dyn_section(
        memory_region_name: str,
    ) -> str:
        rel_dyn_section_name = ".rela.dyn"
        return (
            f"    {rel_dyn_section_name} : {{\n"
            f"        *.o({rel_dyn_section_name})\n"
            f"    }} > {memory_region_name}"
        )

    def _get_assembler_target(self, processor: ArchInfo):
        if processor.isa is not InstructionSet.AARCH64:
            raise ValueError(
                f"The GNU AARCH64 toolchain does not support ISAs which are not AARCH64; "
                f"given ISA {processor.isa.name}"
            )
        if processor.sub_isa is not None:
            return processor.sub_isa.value.lower()
        return SubInstructionSet.ARMv8A.value.lower()


class GNU_AVR_5_Toolchain(Abstract_GNU_Toolchain):
    binary_file_parsers = [GNU_ELF_Parser()]

    def __init__(
        self,
        processor: ArchInfo,
        toolchain_config: ToolchainConfig,
        logger: logging.Logger = logging.getLogger(__name__),
    ):
        super().__init__(processor, toolchain_config, logger=logger)

        if self._config.relocatable:
            raise ValueError("-pie not supported for AVR")

        if toolchain_config.hard_float:
            raise ValueError("hard float not supported for AVR")

        # avr-gcc's -mmcu flag allows you to specify either the exact target chip, or a chip
        #      architecture. Specifying an exact chip will choose the correct avr/io.h and startup
        #      code for the chip. Here, we will first look for an exact chip supplied in the
        #      ToolchainConfig, and fall back on sub-ISA.
        #      See https://gcc.gnu.org/wiki/avr-gcc#Supporting_.22unsupported.22_Devices
        if processor.sub_isa is not None:
            self._linker_flags.append(f"-m{processor.sub_isa.value}")
            self._compiler_flags.append(
                f"-mmcu={self._config.compiler_cpu or processor.sub_isa.value}"
            )
            self._assembler_flags.append(
                f"-mmcu={self._config.assembler_cpu or processor.sub_isa.value}"
            )
        else:
            raise ValueError("sub_isa is required for AVR linking")

    @property
    def name(self) -> str:
        return "GNU_AVR_5"

    def _get_assembler_target(self, processor: ArchInfo) -> str:
        if processor.isa is not InstructionSet.AVR:
            raise ValueError(
                f"The GNU AVR toolchain does not support ISAs which are not AVR; "
                f"given ISA {processor.isa.name}"
            )
        if self._config.assembler_target:
            return self._config.assembler_target
        return InstructionSet.AVR.value.lower()

    @property
    def segment_alignment(self) -> int:
        return 2
>>>>>>> 7dfee111
<|MERGE_RESOLUTION|>--- conflicted
+++ resolved
@@ -5,14 +5,8 @@
 from typing import Iterable, List, Mapping, Optional, Tuple, Dict
 from warnings import warn
 
-<<<<<<< HEAD
-from ofrak.core.architecture import ProgramAttributes
+from ofrak_type import ArchInfo
 from ofrak_type.architecture import InstructionSet
-=======
-from ofrak_type import ArchInfo
-from ofrak_type.architecture import InstructionSet, SubInstructionSet
-from ofrak_patch_maker.binary_parser.gnu import GNU_ELF_Parser, GNU_V10_ELF_Parser
->>>>>>> 7dfee111
 from ofrak_patch_maker.toolchain.abstract import Toolchain, RBS_AUTOGEN_WARNING
 from ofrak_patch_maker.toolchain.model import (
     Segment,
@@ -108,15 +102,11 @@
         if toolchain_config.isysroot is not None:
             self._compiler_flags.append(f"-isysroot {toolchain_config.isysroot}")
 
-<<<<<<< HEAD
-    def _get_compiler_target(self, processor: ProgramAttributes) -> Optional[str]:
-=======
     @property
     def name(self) -> str:
         raise NotImplementedError()
 
     def _get_compiler_target(self, processor: ArchInfo) -> Optional[str]:
->>>>>>> 7dfee111
         return self._config.compiler_target
 
     @property
@@ -388,296 +378,4 @@
             self._compiler_flags.append("-pie")
             self._linker_flags.append("--pic-executable")
         else:
-<<<<<<< HEAD
-            self._compiler_flags.append("-fno-plt")
-=======
-            self._compiler_flags.append("-fno-plt")
-
-
-class GNU_ARM_NONE_EABI_10_2_1_Toolchain(GNU_10_Toolchain):
-    binary_file_parsers = [GNU_ELF_Parser()]
-
-    def __init__(
-        self,
-        processor: ArchInfo,
-        toolchain_config: ToolchainConfig,
-        logger: logging.Logger = logging.getLogger(__name__),
-    ):
-        super().__init__(processor, toolchain_config, logger=logger)
-        if self._config.hard_float:
-            self._compiler_flags.append("-mfloat-abi=hard")
-        else:
-            self._compiler_flags.append("-msoft-float")
-
-    @property
-    def name(self):
-        return "GNU_ARM_NONE"
-
-    def _get_assembler_target(self, processor: ArchInfo):
-        """
-        Thumb mode should be defined in the assembler source at the top, using:
-
-            .syntax unified
-            .thumb           ; or .code 16
-        """
-        if processor.isa is not InstructionSet.ARM:
-            raise ValueError(
-                f"The GNU ARM toolchain does not support ISAs which are not ARM; "
-                f"given ISA {processor.isa.name}"
-            )
-        if self._config.assembler_target:
-            return self._config.assembler_target
-
-        if processor.sub_isa:
-            return processor.sub_isa.value.lower()
-        elif processor.isa == InstructionSet.ARM:
-            return SubInstructionSet.ARMv7A.value.lower()
-        else:
-            raise ToolchainException("Assembler Target not provided and no valid default found!")
-
-
-class GNU_X86_64_LINUX_EABI_10_3_0_Toolchain(GNU_10_Toolchain):
-    binary_file_parsers = [GNU_V10_ELF_Parser()]
-
-    def __init__(
-        self,
-        processor: ArchInfo,
-        toolchain_config: ToolchainConfig,
-        logger: logging.Logger = logging.getLogger(__name__),
-    ):
-        super().__init__(processor, toolchain_config, logger=logger)
-
-        self._compiler_flags.extend(
-            [
-                "-malign-data=abi",  # further relaxes compiler data alignment policy
-                "-mno-sse2",  # restricts usage of xmm register / avx instruction usage.
-            ]
-        )
-
-        if not self._config.hard_float:
-            self._compiler_flags.append("-msoft-float")
-
-    @property
-    def name(self) -> str:
-        return "GNU_X86_64_LINUX"
-
-    def _get_assembler_target(self, processor: ArchInfo):
-        if self._config.assembler_target:
-            return self._config.assembler_target
-        return "generic64"
-
-    @staticmethod
-    def ld_generate_bss_section(
-        memory_region_name: str,
-    ) -> str:
-        """
-        We override this for x64 so we can provide SUBALIGN(1)
-        This is required to correctly estimate how much size we need for bss
-        when splitting up data structures into their own individual bss sections.
-        If we were to let the linker align every structure's section to 8 or 16, it would
-        insert empty space that we had not allocated for the bss memory region.
-        gcc/ld do prefer 8 alignment for data if you don't force this, but it is not likely to be
-        hugely faster on recent hardware for most situations (ie not locked instructions
-        across a cache line):
-        https://lemire.me/blog/2012/05/31/data-alignment-for-speed-myth-or-reality/
-        Pre-2011 x64 chips might be slower with these kinds of accesses, but:
-           - We should not bend over backwards for processors we've not evaluated yet.
-           - .bss handling is already difficult enough as is.
-           - The flexibility granted by this feature likely justifies a relatively small performance impact.
-        We should address this as a problem if future users find that performance is noticeably/severely impacted.
-        """
-        bss_section_name = ".bss"
-        return (
-            f"    {bss_section_name} : SUBALIGN(1) {{\n"
-            f"        *.o({bss_section_name}, {bss_section_name}.*)\n"
-            f"    }} > {memory_region_name}"
-        )
-
-
-class GNU_M68K_LINUX_10_Toolchain(GNU_10_Toolchain):
-    binary_file_parsers = [GNU_ELF_Parser()]
-
-    def __init__(
-        self,
-        processor: ArchInfo,
-        toolchain_config: ToolchainConfig,
-        logger: logging.Logger = logging.getLogger(__name__),
-    ):
-        super().__init__(processor, toolchain_config, logger=logger)
-        if self._config.hard_float:
-            self._compiler_flags.append("-mfloat-abi=hard")
-        else:
-            self._compiler_flags.append("-msoft-float")
-
-    @property
-    def name(self):
-        return "GNU_M68K_LINUX_10"
-
-    @property
-    def segment_alignment(self) -> int:
-        return 4
-
-    def _get_assembler_target(self, processor: ArchInfo):
-        if processor.isa is not InstructionSet.M68K:
-            raise ValueError(
-                f"The GNU M68K toolchain does not support ISAs which are not M68K; "
-                f"given ISA {processor.isa.name}"
-            )
-        if self._config.assembler_target:
-            return self._config.assembler_target
-        arch = processor.isa.value
-        if processor.sub_isa is not None:
-            arch = processor.sub_isa.value
-        return arch
-
-    def _ld_generate_rel_dyn_region(
-        self,
-        vm_address: int,
-        length: int,
-    ) -> Tuple[str, str]:
-        region_name = '".rela.dyn_mem"'
-        perms_string = self._ld_perm2str(MemoryPermissions.RW)
-        return (
-            f"    {region_name} ({perms_string}) : ORIGIN = {hex(vm_address)}, "
-            f"LENGTH = {hex(length)}",
-            region_name,
-        )
-
-    @staticmethod
-    def _ld_generate_rel_dyn_section(
-        memory_region_name: str,
-    ) -> str:
-        rel_dyn_section_name = ".rela.dyn"
-        return (
-            f"    {rel_dyn_section_name} : {{\n"
-            f"        *.o({rel_dyn_section_name})\n"
-            f"    }} > {memory_region_name}"
-        )
-
-
-class GNU_AARCH64_LINUX_10_Toolchain(GNU_10_Toolchain):
-    binary_file_parsers = [GNU_V10_ELF_Parser()]
-
-    def __init__(
-        self,
-        processor: ArchInfo,
-        toolchain_config: ToolchainConfig,
-        logger: logging.Logger = logging.getLogger(__name__),
-    ):
-        super().__init__(processor, toolchain_config, logger=logger)
-        # Enable compilation of the GNU atomics intrinsics.
-        self._compiler_flags.append("-mno-outline-atomics")
-
-    @property
-    def name(self):
-        return "GNU_AARCH64_LINUX_10"
-
-    @property
-    def segment_alignment(self) -> int:
-        return 4
-
-    def _ld_generate_got_region(self, vm_address, length):
-        region_name = '".got_mem"'
-        perms_string = self._ld_perm2str(MemoryPermissions.R)
-        return (
-            f"    {region_name} ({perms_string}) : ORIGIN = {hex(vm_address)}, "
-            f"LENGTH = {hex(length)}",
-            region_name,
-        )
-
-    def ld_generate_placeholder_reloc_sections(self):
-        regions, sections = super().ld_generate_placeholder_reloc_sections()
-        (
-            got_region,
-            got_name,
-        ) = self._ld_generate_got_region(0xDEADBEEF + 0x30000, 0x1000)
-        regions.append(got_region)
-        sections.append(self._ld_generate_got_section(got_name))
-        return regions, sections
-
-    def _ld_generate_rel_dyn_region(
-        self,
-        vm_address: int,
-        length: int,
-    ) -> Tuple[str, str]:
-        region_name = '".rela.dyn_mem"'
-        perms_string = self._ld_perm2str(MemoryPermissions.RW)
-        return (
-            f"    {region_name} ({perms_string}) : ORIGIN = {hex(vm_address)}, "
-            f"LENGTH = {hex(length)}",
-            region_name,
-        )
-
-    @staticmethod
-    def _ld_generate_rel_dyn_section(
-        memory_region_name: str,
-    ) -> str:
-        rel_dyn_section_name = ".rela.dyn"
-        return (
-            f"    {rel_dyn_section_name} : {{\n"
-            f"        *.o({rel_dyn_section_name})\n"
-            f"    }} > {memory_region_name}"
-        )
-
-    def _get_assembler_target(self, processor: ArchInfo):
-        if processor.isa is not InstructionSet.AARCH64:
-            raise ValueError(
-                f"The GNU AARCH64 toolchain does not support ISAs which are not AARCH64; "
-                f"given ISA {processor.isa.name}"
-            )
-        if processor.sub_isa is not None:
-            return processor.sub_isa.value.lower()
-        return SubInstructionSet.ARMv8A.value.lower()
-
-
-class GNU_AVR_5_Toolchain(Abstract_GNU_Toolchain):
-    binary_file_parsers = [GNU_ELF_Parser()]
-
-    def __init__(
-        self,
-        processor: ArchInfo,
-        toolchain_config: ToolchainConfig,
-        logger: logging.Logger = logging.getLogger(__name__),
-    ):
-        super().__init__(processor, toolchain_config, logger=logger)
-
-        if self._config.relocatable:
-            raise ValueError("-pie not supported for AVR")
-
-        if toolchain_config.hard_float:
-            raise ValueError("hard float not supported for AVR")
-
-        # avr-gcc's -mmcu flag allows you to specify either the exact target chip, or a chip
-        #      architecture. Specifying an exact chip will choose the correct avr/io.h and startup
-        #      code for the chip. Here, we will first look for an exact chip supplied in the
-        #      ToolchainConfig, and fall back on sub-ISA.
-        #      See https://gcc.gnu.org/wiki/avr-gcc#Supporting_.22unsupported.22_Devices
-        if processor.sub_isa is not None:
-            self._linker_flags.append(f"-m{processor.sub_isa.value}")
-            self._compiler_flags.append(
-                f"-mmcu={self._config.compiler_cpu or processor.sub_isa.value}"
-            )
-            self._assembler_flags.append(
-                f"-mmcu={self._config.assembler_cpu or processor.sub_isa.value}"
-            )
-        else:
-            raise ValueError("sub_isa is required for AVR linking")
-
-    @property
-    def name(self) -> str:
-        return "GNU_AVR_5"
-
-    def _get_assembler_target(self, processor: ArchInfo) -> str:
-        if processor.isa is not InstructionSet.AVR:
-            raise ValueError(
-                f"The GNU AVR toolchain does not support ISAs which are not AVR; "
-                f"given ISA {processor.isa.name}"
-            )
-        if self._config.assembler_target:
-            return self._config.assembler_target
-        return InstructionSet.AVR.value.lower()
-
-    @property
-    def segment_alignment(self) -> int:
-        return 2
->>>>>>> 7dfee111
+            self._compiler_flags.append("-fno-plt")