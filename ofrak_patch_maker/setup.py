import setuptools
from setuptools.command.egg_info import egg_info


class egg_info_ex(egg_info):
    """Includes license file into `.egg-info` folder."""

    def run(self):
        # don't duplicate license into `.egg-info` when building a distribution
        if not self.distribution.have_run.get("install", True):
            # `install` command is in progress, copy license
            self.mkpath(self.egg_info)
            self.copy_file("LICENSE", self.egg_info)

        egg_info.run(self)


with open("README.md") as f:
    long_description = f.read()


setuptools.setup(
    name="ofrak_patch_maker",
    version="2.0.0",
    description="PatchMaker tool for applying source-code patches to binaries",
    packages=setuptools.find_packages(exclude=("ofrak_patch_maker_test",)),
    package_data={"ofrak_patch_maker": ["py.typed"]},
    install_requires=[
<<<<<<< HEAD
        "ofrak_type",
=======
        "ofrak_type~=2.0",
>>>>>>> 8ab2a86b
        "immutabledict==2.2.0",
        "python-magic",
    ],
    extras_require={
        "test": [
            "fun-coverage==0.2.0",
            "pytest",
            "pytest-cov",
        ]
    },
    author="Red Balloon Security",
    author_email="ofrak@redballoonsecurity.com",
    long_description=long_description,
    long_description_content_type="text/markdown",
    url="https://ofrak.com/",
    download_url="https://github.com/redballoonsecurity/ofrak",
    project_urls={
        "Documentation": "https://ofrak.com/docs/",
        "Community License": "https://github.com/redballoonsecurity/ofrak/blob/master/LICENSE",
        "Commercial Licensing Information": "https://ofrak.com/license/",
    },
    classifiers=[
        "Programming Language :: Python :: 3",
        "Operating System :: OS Independent",
        "License :: Other/Proprietary License",
        "License :: Free To Use But Restricted",
        "License :: Free For Home Use",
        "Topic :: Security",
        "Typing :: Typed",
    ],
    python_requires=">=3.7",
    license="Proprietary",
    license_files=["LICENSE"],
    cmdclass={"egg_info": egg_info_ex},
    include_package_data=True,
)<|MERGE_RESOLUTION|>--- conflicted
+++ resolved
@@ -26,11 +26,7 @@
     packages=setuptools.find_packages(exclude=("ofrak_patch_maker_test",)),
     package_data={"ofrak_patch_maker": ["py.typed"]},
     install_requires=[
-<<<<<<< HEAD
-        "ofrak_type",
-=======
         "ofrak_type~=2.0",
->>>>>>> 8ab2a86b
         "immutabledict==2.2.0",
         "python-magic",
     ],
