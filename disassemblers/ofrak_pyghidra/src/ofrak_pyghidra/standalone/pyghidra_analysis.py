import logging

import hashlib
import traceback
import pyghidra
import argparse
import time
import re
import json


def _parse_offset(java_object):
    """
    This parses the offset as a big int
    """
    return int(str(java_object.getOffsetAsBigInteger()))


def unpack(program_file, decompiled, language=None, base_address=None):
<<<<<<< HEAD
    try:
        with pyghidra.open_program(program_file, language=language) as flat_api:
            # Java packages must be imported after pyghidra.start or pyghidra.open_program
            from ghidra.app.decompiler import DecompInterface
            from ghidra.util.task import TaskMonitor
            from ghidra.program.model.block import BasicBlockModel
            from ghidra.program.model.symbol import RefType
            from java.math import BigInteger

            # If base_address is provided, rebase the program
            if base_address is not None:
                # Convert base_address to int if it's a string
                if isinstance(base_address, str):
                    if base_address.startswith("0x"):
                        base_address = int(base_address, 16)
                    else:
                        base_address = int(base_address)

                # Rebase the program to the specified base address
                program = flat_api.getCurrentProgram()
                address_factory = program.getAddressFactory()
                new_base_addr = address_factory.getDefaultAddressSpace().getAddress(
                    hex(base_address)
=======
    with pyghidra.open_program(program_file, language=language) as flat_api:
        # Java packages must be imported after pyghidra.start or pyghidra.open_program
        from ghidra.app.decompiler import DecompInterface, DecompileOptions
        from ghidra.util.task import TaskMonitor
        from ghidra.program.model.block import BasicBlockModel
        from ghidra.program.model.symbol import RefType
        from java.math import BigInteger

        # If base_address is provided, rebase the program
        if base_address is not None:
            # Convert base_address to int if it's a string
            if isinstance(base_address, str):
                if base_address.startswith("0x"):
                    base_address = int(base_address, 16)
                else:
                    base_address = int(base_address)

            # Rebase the program to the specified base address
            program = flat_api.getCurrentProgram()
            address_factory = program.getAddressFactory()
            new_base_addr = address_factory.getDefaultAddressSpace().getAddress(hex(base_address))
            program.setImageBase(new_base_addr, True)

        main_dictionary = {}
        code_regions = _unpack_program(flat_api)
        main_dictionary["metadata"] = {}
        main_dictionary["metadata"]["backend"] = "ghidra"
        main_dictionary["metadata"]["decompiled"] = decompiled
        main_dictionary["metadata"]["path"] = program_file
        if base_address is not None:
            main_dictionary["metadata"]["base_address"] = base_address
        with open(program_file, "rb") as fh:
            data = fh.read()
            md5_hash = hashlib.md5(data)
            main_dictionary["metadata"]["hash"] = md5_hash.digest().hex()

        for code_region in code_regions:
            seg_key = f"seg_{code_region['virtual_address']}"
            main_dictionary[seg_key] = code_region
            func_cbs = _unpack_code_region(code_region, flat_api)
            code_region["children"] = []

            decomp_interface = DecompInterface()
            prog_options = DecompileOptions()
            prog_options.grabFromProgram(flat_api.getCurrentProgram())
            decomp_interface.setOptions(prog_options)
            init = decomp_interface.openProgram(flat_api.getCurrentProgram())
            if not init:
                raise RuntimeError("Could not open program for decompilation")

            for func, cb in func_cbs:
                cb_key = f"func_{cb['virtual_address']}"
                code_region["children"].append(cb_key)
                if decompiled:
                    try:
                        decompilation = _decompile(func, decomp_interface, TaskMonitor.DUMMY)
                    except Exception as e:
                        print(e, traceback.format_exc())
                        decompilation = ""
                    cb["decompilation"] = decompilation
                bb_model = BasicBlockModel(flat_api.getCurrentProgram())
                basic_blocks, data_words = _unpack_complex_block(
                    func, flat_api, bb_model, BigInteger.ONE
>>>>>>> 94e19bca
                )
                program.setImageBase(new_base_addr, True)

            main_dictionary = {}
            code_regions = _unpack_program(flat_api)
            main_dictionary["metadata"] = {}
            main_dictionary["metadata"]["backend"] = "ghidra"
            main_dictionary["metadata"]["decompiled"] = decompiled
            main_dictionary["metadata"]["path"] = program_file
            if base_address is not None:
                main_dictionary["metadata"]["base_address"] = base_address
            with open(program_file, "rb") as fh:
                data = fh.read()
                md5_hash = hashlib.md5(data)
                main_dictionary["metadata"]["hash"] = md5_hash.digest().hex()

            for code_region in code_regions:
                seg_key = f"seg_{code_region['virtual_address']}"
                main_dictionary[seg_key] = code_region
                func_cbs = _unpack_code_region(code_region, flat_api)
                code_region["children"] = []

                decomp_interface = DecompInterface()
                init = decomp_interface.openProgram(flat_api.getCurrentProgram())
                if not init:
                    raise RuntimeError("Could not open program for decompilation")

                for func, cb in func_cbs:
                    cb_key = f"func_{cb['virtual_address']}"
                    code_region["children"].append(cb_key)
                    if decompiled:
                        try:
                            decompilation = _decompile(func, decomp_interface, TaskMonitor.DUMMY)
                        except Exception as e:
                            print(e, traceback.format_exc())
                            decompilation = ""
                        cb["decompilation"] = decompilation
                    bb_model = BasicBlockModel(flat_api.getCurrentProgram())
                    basic_blocks, data_words = _unpack_complex_block(
                        func, flat_api, bb_model, BigInteger.ONE
                    )
                    cb["children"] = []
                    for block, bb in basic_blocks:
                        if bb["size"] == 0:
                            raise Exception(f"Basic block 0x{bb['virtual_address']:x} has no size")

                        if (
                            bb["virtual_address"] < cb["virtual_address"]
                            or (bb["virtual_address"] + bb["size"])
                            > cb["virtual_address"] + cb["size"]
                        ):
                            logging.warning(
                                f"Basic Block 0x{bb['virtual_address']:x} does not fall within "
                                f"complex block {hex(cb['virtual_address'])}-{hex(cb['virtual_address'] + cb['size'])}"
                            )
                            continue
                        bb_key = f"bb_{bb['virtual_address']}"
                        instructions = _unpack_basic_block(block, flat_api, RefType, BigInteger.ONE)
                        bb["children"] = []
                        for instruction in instructions:
                            instr_key = f"instr_{instruction['virtual_address']}"
                            bb["children"].append(instr_key)
                            main_dictionary[instr_key] = instruction
                        cb["children"].append(bb_key)
                        main_dictionary[bb_key] = bb
                    for dw in data_words:
                        if (
                            dw["virtual_address"] < cb["virtual_address"]
                            or (dw["virtual_address"] + dw["size"])
                            > cb["virtual_address"] + cb["size"]
                        ):
                            logging.warning(
                                f"Data Word 0x{dw['virtual_address']:x} does not fall within "
                                f"complex block {hex(cb['virtual_address'])}-{hex(cb['virtual_address'] + cb['size'])}"
                            )
                            continue
                        dw_key = f"dw_{dw['virtual_address']}"
                        cb["children"].append(dw_key)
                        main_dictionary[dw_key] = dw
                    main_dictionary[cb_key] = cb
    except Exception as e:
        if "toString" in dir(e) and "No load spec found" in e.toString():
            raise Exception(
                e.toString()
                + "\nTry adding ProgramAttributes to you binary before running a Ghidra analyzer/unpacker!"
            )
        else:
            raise e
    return main_dictionary


def _unpack_program(flat_api):
    ghidra_code_regions = []
    for memory_block in flat_api.getMemoryBlocks():
        is_execute = False
        if memory_block.isExecute():
            is_execute = True
        vaddr = _parse_offset(memory_block.getStart())
        size = memory_block.getSize()
        ghidra_code_regions.append(
            {"virtual_address": vaddr, "size": size, "executable": is_execute}
        )
    return _concat_contiguous_code_blocks(ghidra_code_regions)


def _concat_contiguous_code_blocks(code_regions):
    #  Ghidra splits the code into 0x10000 when it is a single segment, so we need to concat contiguous chunks
    code_regions = sorted(code_regions, key=lambda item: item["virtual_address"])
    for i in range(len(code_regions) - 1):
        if (
            code_regions[i]["virtual_address"] + code_regions[i]["size"]
            == code_regions[i + 1]["virtual_address"]
            and code_regions[i]["executable"]
            and code_regions[i + 1]["executable"]
            and code_regions[i]["size"] == 0x10000
        ):
            vaddr = code_regions[i]["virtual_address"]
            size = code_regions[i]["size"] + code_regions[i + 1]["size"]
            code_regions[i] = {"virtual_address": vaddr, "size": size, "executable": True}
            del code_regions[i + 1]
            return _concat_contiguous_code_blocks(code_regions)
    return code_regions


def _unpack_code_region(code_region, flat_api):
    functions = []
    start_address = (
        flat_api.getAddressFactory()
        .getDefaultAddressSpace()
        .getAddress(hex(code_region["virtual_address"]))
    )
    end_address = (
        flat_api.getAddressFactory()
        .getDefaultAddressSpace()
        .getAddress(hex(code_region["virtual_address"] + code_region["size"]))
    )
    func = flat_api.getFunctionAt(start_address)
    if func is None:
        func = flat_api.getFunctionAfter(start_address)
        if func is None:
            return functions

    while func is not None and end_address.subtract(func.getEntryPoint()) > 0:
        virtual_address = _parse_offset(func.getEntryPoint())
        start = _parse_offset(func.getEntryPoint())
        end, _ = _get_last_address(func, flat_api)
        if end is not None:
            cb = {
                "virtual_address": virtual_address,
                "size": end - start,
                "name": func.getName(),
            }
            functions.append((func, cb))
        func = flat_api.getFunctionAfter(func)
    return functions


def _unpack_complex_block(func, flat_api, bb_model, one):
    bbs = []
    bb_iter = bb_model.getCodeBlocksContaining(func.getBody(), flat_api.monitor)
    for block in bb_iter:
        address_range = block.getAddressRanges().next()
        start = _parse_offset(address_range.getMinAddress())
        size = address_range.getLength()
        exit_vaddr = None
        is_exit_point = True
        iterator = block.getDestinations(flat_api.monitor)
        ghidra_block = block
        while block is not None:
            block = iterator.next()
            if block is None:
                break
            successor_bb = block.getDestinationBlock()
            successor_bb_address_range = successor_bb.getAddressRanges().next()
            if _parse_offset(successor_bb_address_range.getMinAddress()) >= _parse_offset(
                func.getBody().getMinAddress()
            ) and _parse_offset(successor_bb_address_range.getMaxAddress()) <= _parse_offset(
                func.getBody().getMaxAddress()
            ):
                is_exit_point = False
                if (
                    exit_vaddr is None
                    or _parse_offset(successor_bb_address_range.getMinAddress())
                    == _parse_offset(address_range.getMaxAddress()) + 1
                ):
                    exit_vaddr = _parse_offset(successor_bb_address_range.getMinAddress())
        instruction_mode = "none"
        tmode_register = flat_api.getCurrentProgram().getRegister("TMode")
        if tmode_register is not None:
            function_mode = (
                flat_api.getCurrentProgram()
                .getProgramContext()
                .getRegisterValue(tmode_register, address_range.getMinAddress())
            )
            if function_mode.getUnsignedValueIgnoreMask().equals(one):
                instruction_mode = "thumb"
        vle_register = flat_api.getCurrentProgram().getRegister("vle")
        if vle_register is not None:
            function_mode = (
                flat_api.getCurrentProgram()
                .getProgramContext()
                .getRegisterValue(vle_register, address_range.getMinAddress())
            )
            if function_mode.getUnsignedValueIgnoreMask().equals(one):
                instruction_mode = "vle"
        if is_exit_point:
            exit_vaddr = None

        bb = {
            "virtual_address": start,
            "size": size,
            "mode": instruction_mode,
            "is_exit_point": is_exit_point,
            "exit_vaddr": exit_vaddr,
        }
        bbs.append((ghidra_block, bb))

    end_data_addr, end_code_addr = _get_last_address(func, flat_api)

    dws = []
    data = flat_api.getDataAt(end_code_addr)
    while data is not None and _parse_offset(data.getAddress()) <= end_data_addr:
        num_words = 1
        word_size = data.getLength()
        if word_size == 1:
            size_flag = "B"
        elif word_size == 2:
            size_flag = "H"
        elif word_size == 4:
            size_flag = "L"
        elif word_size == 8:
            size_flag = "Q"
        else:
            size_flag = "B"
            num_words = word_size
            word_size = 1

        refs = [
            _parse_offset(ref.getFromAddress())
            for ref in flat_api.getReferencesTo(data.getAddress())
        ]
        for word in range(num_words):
            dws.append(
                {
                    "virtual_address": _parse_offset(data.getAddress()) + word,
                    "size": data.getLength(),
                    "format_string": size_flag,
                    "xrefs_to": tuple(refs),
                }
            )
        data = flat_api.getDataAfter(data)

    return bbs, dws


def _unpack_basic_block(block, flat_api, ref_type, one):
    instructions = []
    address_range = block.getAddressRanges().next()
    start = _parse_offset(address_range.getMinAddress())
    size = int(address_range.getLength())
    end = start + size
    instr = flat_api.getInstructionAt(address_range.getMinAddress())
    while instr is not None and _parse_offset(instr.getAddress()) < end:
        res = []
        ops = []
        regs_read = []
        regs_written = []
        results_objects = instr.getResultObjects()
        instr_offset = instr.getAddress()
        instr_size = instr.getLength()
        mnem = instr.getMnemonicString()

        thumb_register = instr.getRegister("TMode")
        instruction_mode = "none"
        if thumb_register is not None:
            thumb_val = instr.getValue(thumb_register, False)
            if thumb_val.equals(one):
                instruction_mode = "thumb"
        else:
            vle_register = instr.getRegister("vle")
            if vle_register is not None:
                vle_val = instr.getValue(vle_register, False)
                if vle_val.equals(one):
                    instruction_mode = "vle"
        for i in range(int(instr.getNumOperands())):
            ops.append(instr.getDefaultOperandRepresentation(i))
            if i != instr.getNumOperands() - 1:
                ops.append(", ")
            if instr.getOperandRefType(i) == ref_type.READ:
                if instr.getOpObjects(i).length > 0:
                    regs_read.append(
                        instr.getOpObjects(i)[instr.getOpObjects(i).length - 1].toString()
                    )
                if i != instr.getNumOperands() - 1:
                    regs_read.append(", ")

            if instr.getOperandRefType(i) == ref_type.WRITE:
                if instr.getOpObjects(i).length > 0:
                    regs_written.append(
                        instr.getOpObjects(i)[instr.getOpObjects(i).length - 1].toString()
                    )
                if i != instr.getNumOperands() - 1:
                    regs_written.append(", ")

            if instr.getOperandRefType(i) == ref_type.READ_WRITE:
                if instr.getOpObjects(i).length > 0:
                    regs_read.append(
                        instr.getOpObjects(i)[instr.getOpObjects(i).length - 1].toString()
                    )
                    regs_written.append(
                        instr.getOpObjects(i)[instr.getOpObjects(i).length - 1].toString()
                    )
                if i != instr.getNumOperands() - 1:
                    regs_read.append(", ")
                    regs_written.append(", ")
        results_objects = instr.getResultObjects()
        for i in range(len(results_objects)):
            res.append(results_objects[i])
            if i != len(results_objects) - 1:
                res.append(", ")
        vaddr = _parse_offset(instr_offset)
        size = int(instr_size)
        ops = [op.lower() for op in ops]
        operands = "".join(ops)
        mnem = str(mnem).lower()
        mnem = re.sub("cpy", "mov", mnem)
        operands = re.sub("0x[0]+([0-9])", lambda match: f"0x{match.group(1)}", operands)
        operands = re.sub(r" \+ -", " - ", operands)
        operands = re.sub(r",([^\s])", lambda match: f", {match.group(1)}", operands)
        disasm = f"{mnem} {operands}"
        instructions.append(
            {
                "virtual_address": vaddr,
                "size": size,
                "disassembly": disasm,
                "mnemonic": mnem,
                "operands": operands,
                "mode": instruction_mode,
            }
        )
        instr = flat_api.getInstructionAfter(instr_offset)
    return instructions


def _decompile(func, decomp_interface, task_monitor):
    res = decomp_interface.decompileFunction(func, 0, task_monitor)
    if not res.decompileCompleted():
        if res.failedToStart():
            raise RuntimeError(f"Decompiler failed to start")
        raise RuntimeError(f"Unable to decompile {func.getName()}")
    decomp = res.getDecompiledFunction().getC()
    return decomp


def decompile_all_functions(program_file, language):
    with pyghidra.open_program(program_file, language=language) as flat_api:
        from ghidra.app.decompiler import DecompInterface, DecompileOptions
        from ghidra.util.task import TaskMonitor

        decomp = DecompInterface()
        program = flat_api.getCurrentProgram()
        prog_options = DecompileOptions()
        prog_options.grabFromProgram(program)
        decomp.setOptions(prog_options)
        decomp.openProgram(program)
        function_manager = program.getFunctionManager()
        func_to_decomp = {}
        for func in function_manager.getFunctions(True):
            cb_key = f"func_{func.getEntryPoint().getOffset()}"
            decomp_results = decomp.decompileFunction(func, 0, TaskMonitor.DUMMY)
            func_to_decomp[cb_key] = decomp_results.getDecompiledFunction().getC()
        return func_to_decomp


def _get_last_address(func, flat_api):
    end_addr = None
    address_iter = func.getBody().getAddressRanges()
    nextFunc = flat_api.getFunctionAfter(func)
    if nextFunc is None:
        nextFuncAddr = func.getBody().getMaxAddress()
    else:
        nextFuncAddr = nextFunc.getEntryPoint()

    while address_iter.hasNext():
        range = address_iter.next()
        if range.getMaxAddress().subtract(nextFuncAddr) > 0:
            break
        end_addr = range.getMaxAddress()
    last_insn = flat_api.getInstructionAt(end_addr)
    if last_insn is None:
        last_insn = flat_api.getInstructionBefore(end_addr)
    if last_insn is None:
        end_addr = end_addr.add(1)
    elif func.equals(flat_api.getFunctionContaining(last_insn.getAddress())):
        end_addr = last_insn.getAddress().add(last_insn.getLength())
    end_code_addr = end_addr
    data = flat_api.getDataAt(end_addr)
    while data is not None and nextFuncAddr.subtract(data.getAddress()) > 0:
        end_addr = data.getAddress().add(data.getLength())
        data = flat_api.getDataAfter(data)
    return _parse_offset(end_addr), end_code_addr


if __name__ == "__main__":
    parser = argparse.ArgumentParser()
    parser.add_argument(
        "--infile", "-i", type=str, required=True, help="The binary to be analyzed."
    )
    parser.add_argument("--outfile", "-o", type=str, required=True, help="The output json file.")
    parser.add_argument(
        "--decompile", "-d", type=bool, default=False, help="decompile functions in cache"
    )
    parser.add_argument("--language", "-l", default=None, help="Ghidra language id")
    parser.add_argument(
        "--base_address", "-b", default=None, help="Base address to rebase the program to"
    )
    args = parser.parse_args()
    start = time.time()
    res = unpack(args.infile, args.decompile, args.language, args.base_address)
    with open(args.outfile, "w") as fh:
        json.dump(res, fh, indent=4)
    print(f"PyGhidra analysis took {time.time() - start} seconds")<|MERGE_RESOLUTION|>--- conflicted
+++ resolved
@@ -17,11 +17,10 @@
 
 
 def unpack(program_file, decompiled, language=None, base_address=None):
-<<<<<<< HEAD
     try:
         with pyghidra.open_program(program_file, language=language) as flat_api:
             # Java packages must be imported after pyghidra.start or pyghidra.open_program
-            from ghidra.app.decompiler import DecompInterface
+            from ghidra.app.decompiler import DecompInterface, DecompileOptions
             from ghidra.util.task import TaskMonitor
             from ghidra.program.model.block import BasicBlockModel
             from ghidra.program.model.symbol import RefType
@@ -41,71 +40,6 @@
                 address_factory = program.getAddressFactory()
                 new_base_addr = address_factory.getDefaultAddressSpace().getAddress(
                     hex(base_address)
-=======
-    with pyghidra.open_program(program_file, language=language) as flat_api:
-        # Java packages must be imported after pyghidra.start or pyghidra.open_program
-        from ghidra.app.decompiler import DecompInterface, DecompileOptions
-        from ghidra.util.task import TaskMonitor
-        from ghidra.program.model.block import BasicBlockModel
-        from ghidra.program.model.symbol import RefType
-        from java.math import BigInteger
-
-        # If base_address is provided, rebase the program
-        if base_address is not None:
-            # Convert base_address to int if it's a string
-            if isinstance(base_address, str):
-                if base_address.startswith("0x"):
-                    base_address = int(base_address, 16)
-                else:
-                    base_address = int(base_address)
-
-            # Rebase the program to the specified base address
-            program = flat_api.getCurrentProgram()
-            address_factory = program.getAddressFactory()
-            new_base_addr = address_factory.getDefaultAddressSpace().getAddress(hex(base_address))
-            program.setImageBase(new_base_addr, True)
-
-        main_dictionary = {}
-        code_regions = _unpack_program(flat_api)
-        main_dictionary["metadata"] = {}
-        main_dictionary["metadata"]["backend"] = "ghidra"
-        main_dictionary["metadata"]["decompiled"] = decompiled
-        main_dictionary["metadata"]["path"] = program_file
-        if base_address is not None:
-            main_dictionary["metadata"]["base_address"] = base_address
-        with open(program_file, "rb") as fh:
-            data = fh.read()
-            md5_hash = hashlib.md5(data)
-            main_dictionary["metadata"]["hash"] = md5_hash.digest().hex()
-
-        for code_region in code_regions:
-            seg_key = f"seg_{code_region['virtual_address']}"
-            main_dictionary[seg_key] = code_region
-            func_cbs = _unpack_code_region(code_region, flat_api)
-            code_region["children"] = []
-
-            decomp_interface = DecompInterface()
-            prog_options = DecompileOptions()
-            prog_options.grabFromProgram(flat_api.getCurrentProgram())
-            decomp_interface.setOptions(prog_options)
-            init = decomp_interface.openProgram(flat_api.getCurrentProgram())
-            if not init:
-                raise RuntimeError("Could not open program for decompilation")
-
-            for func, cb in func_cbs:
-                cb_key = f"func_{cb['virtual_address']}"
-                code_region["children"].append(cb_key)
-                if decompiled:
-                    try:
-                        decompilation = _decompile(func, decomp_interface, TaskMonitor.DUMMY)
-                    except Exception as e:
-                        print(e, traceback.format_exc())
-                        decompilation = ""
-                    cb["decompilation"] = decompilation
-                bb_model = BasicBlockModel(flat_api.getCurrentProgram())
-                basic_blocks, data_words = _unpack_complex_block(
-                    func, flat_api, bb_model, BigInteger.ONE
->>>>>>> 94e19bca
                 )
                 program.setImageBase(new_base_addr, True)
 
@@ -129,6 +63,9 @@
                 code_region["children"] = []
 
                 decomp_interface = DecompInterface()
+                prog_options = DecompileOptions()
+                prog_options.grabFromProgram(flat_api.getCurrentProgram())
+                decomp_interface.setOptions(prog_options)
                 init = decomp_interface.openProgram(flat_api.getCurrentProgram())
                 if not init:
                     raise RuntimeError("Could not open program for decompilation")
