import logging
import os
import hashlib
import traceback
import pyghidra
import argparse
import time
import re
import json
from tempfile312 import mkdtemp


class PyGhidraComponentException(Exception):
    pass


def _parse_offset(java_object):
    """
    This parses the offset as a big int
    """
    return int(str(java_object.getOffsetAsBigInteger()))


def unpack(program_file, decompiled, language=None, base_address=None, memory_regions=None):
    try:
        if not program_file and memory_regions and len(memory_regions) > 0:
            # In the case the user passed memory regions and no program_file,
            # we still have to pass a file to pyghidra.open_program, so create a dummy one
            # Data is populated later from the memory regions data.
            tempdir = mkdtemp(prefix="rbs-pyghidra-bin")
            program_file = os.path.join(tempdir, "program")
            with open(program_file, "wb") as f:
                f.write(b"\x00")
        with pyghidra.open_program(program_file, language=language) as flat_api:
            # Java packages must be imported after pyghidra.start or pyghidra.open_program
            from ghidra.app.decompiler import DecompInterface, DecompileOptions
            from ghidra.util.task import TaskMonitor
            from ghidra.program.model.block import BasicBlockModel
            from ghidra.program.model.symbol import RefType
            from java.math import BigInteger
            from java.io import ByteArrayInputStream

            # If memory_regions are provided, delete all data and create new regions:
<<<<<<< HEAD
            if memory_regions and len(memory_regions) > 0:
=======
            if memory_regions:
>>>>>>> 1f95e2a6
                program = flat_api.getCurrentProgram()
                memory = program.getMemory()
                address_factory = program.getAddressFactory()
                default_space = address_factory.getDefaultAddressSpace()

                for block in memory.getBlocks():
                    memory.removeBlock(block, TaskMonitor.DUMMY)

                for region in memory_regions:
                    addr = default_space.getAddress(region["virtual_address"])
                    data_bytes = region["data"]
                    block_name = f"region_{region['virtual_address']:x}"

                    try:
                        # Convert Python bytes to Java InputStream
                        input_stream = ByteArrayInputStream(data_bytes)

                        memory.createInitializedBlock(
                            block_name,
                            addr,
                            input_stream,
                            len(data_bytes),
                            TaskMonitor.DUMMY,
                            False,  # overlay
                        )

                        # Mark as executable
                        block = memory.getBlock(addr)
                        block.setExecute(True)
                        block.setRead(True)
                    except Exception as e:
                        logging.warning(
                            f"Failed to create memory block at 0x{region['virtual_address']:x}: {e}"
                        )
                # Analyze all
                analysis_mgr = program.getOptions("Analyzers")
                flat_api.analyzeAll(program)
            # If base_address is provided, rebase the program
            if base_address is not None:
                # Convert base_address to int if it's a string
                if isinstance(base_address, str):
                    if base_address.startswith("0x"):
                        base_address = int(base_address, 16)
                    else:
                        base_address = int(base_address)

                # Rebase the program to the specified base address
                program = flat_api.getCurrentProgram()
                address_factory = program.getAddressFactory()
                new_base_addr = address_factory.getDefaultAddressSpace().getAddress(
                    hex(base_address)
                )
                program.setImageBase(new_base_addr, True)

            main_dictionary = {}
            code_regions = _unpack_program(flat_api)
            main_dictionary["metadata"] = {}
            main_dictionary["metadata"]["backend"] = "ghidra"
            main_dictionary["metadata"]["decompiled"] = decompiled
            main_dictionary["metadata"]["path"] = program_file
            if base_address is not None:
                main_dictionary["metadata"]["base_address"] = base_address
            with open(program_file, "rb") as fh:
                data = fh.read()
                md5_hash = hashlib.md5(data)
                main_dictionary["metadata"]["hash"] = md5_hash.digest().hex()

            for code_region in code_regions:
                seg_key = f"seg_{code_region['virtual_address']}"
                main_dictionary[seg_key] = code_region
                func_cbs = _unpack_code_region(code_region, flat_api)
                code_region["children"] = []

                decomp_interface = DecompInterface()
                prog_options = DecompileOptions()
                prog_options.grabFromProgram(flat_api.getCurrentProgram())
                decomp_interface.setOptions(prog_options)
                init = decomp_interface.openProgram(flat_api.getCurrentProgram())
                if not init:
                    raise RuntimeError("Could not open program for decompilation")

                for func, cb in func_cbs:
                    cb_key = f"func_{cb['virtual_address']}"
                    code_region["children"].append(cb_key)
                    if decompiled:
                        try:
                            decompilation = _decompile(func, decomp_interface, TaskMonitor.DUMMY)
                        except Exception as e:
                            print(e, traceback.format_exc())
                            decompilation = ""
                        cb["decompilation"] = decompilation
                    bb_model = BasicBlockModel(flat_api.getCurrentProgram())
                    basic_blocks, data_words = _unpack_complex_block(
                        func, flat_api, bb_model, BigInteger.ONE
                    )
                    cb["children"] = []
                    for block, bb in basic_blocks:
                        if bb["size"] == 0:
                            raise Exception(f"Basic block 0x{bb['virtual_address']:x} has no size")

                        if (
                            bb["virtual_address"] < cb["virtual_address"]
                            or (bb["virtual_address"] + bb["size"])
                            > cb["virtual_address"] + cb["size"]
                        ):
                            logging.warning(
                                f"Basic Block 0x{bb['virtual_address']:x} does not fall within "
                                f"complex block {hex(cb['virtual_address'])}-{hex(cb['virtual_address'] + cb['size'])}"
                            )
                            continue
                        bb_key = f"bb_{bb['virtual_address']}"
                        instructions = _unpack_basic_block(block, flat_api, RefType, BigInteger.ONE)
                        bb["children"] = []
                        for instruction in instructions:
                            instr_key = f"instr_{instruction['virtual_address']}"
                            bb["children"].append(instr_key)
                            main_dictionary[instr_key] = instruction
                        cb["children"].append(bb_key)
                        main_dictionary[bb_key] = bb
                    for dw in data_words:
                        if (
                            dw["virtual_address"] < cb["virtual_address"]
                            or (dw["virtual_address"] + dw["size"])
                            > cb["virtual_address"] + cb["size"]
                        ):
                            logging.warning(
                                f"Data Word 0x{dw['virtual_address']:x} does not fall within "
                                f"complex block {hex(cb['virtual_address'])}-{hex(cb['virtual_address'] + cb['size'])}"
                            )
                            continue
                        dw_key = f"dw_{dw['virtual_address']}"
                        cb["children"].append(dw_key)
                        main_dictionary[dw_key] = dw
                    main_dictionary[cb_key] = cb
    # Loading the file into Ghidra can result in a LoadException. This may occur if Ghidra cannot
    # detect the language. Ideally we would `except LoadException` directly, but it is from Java
    # and can't be imported outside of the `with pyghidra.open_program()` block
    except Exception as e:
        if "toString" in dir(e) and "No load spec found" in e.toString():
            raise PyGhidraComponentException(
                str(type(e))
                + " "
                + e.toString()
                + "\nTry adding ProgramAttributes to you binary before running a Ghidra analyzer/unpacker!"
            )
        else:
            raise PyGhidraComponentException(e)
    return main_dictionary


def _unpack_program(flat_api):
    ghidra_code_regions = []
    for memory_block in flat_api.getMemoryBlocks():
        is_execute = False
        if memory_block.isExecute():
            is_execute = True
        vaddr = _parse_offset(memory_block.getStart())
        size = memory_block.getSize()
        ghidra_code_regions.append(
            {"virtual_address": vaddr, "size": size, "executable": is_execute}
        )
    return _concat_contiguous_code_blocks(ghidra_code_regions)


def _concat_contiguous_code_blocks(code_regions):
    #  Ghidra splits the code into 0x10000 when it is a single segment, so we need to concat contiguous chunks
    code_regions = sorted(code_regions, key=lambda item: item["virtual_address"])
    for i in range(len(code_regions) - 1):
        if (
            code_regions[i]["virtual_address"] + code_regions[i]["size"]
            == code_regions[i + 1]["virtual_address"]
            and code_regions[i]["executable"]
            and code_regions[i + 1]["executable"]
            and code_regions[i]["size"] == 0x10000
        ):
            vaddr = code_regions[i]["virtual_address"]
            size = code_regions[i]["size"] + code_regions[i + 1]["size"]
            code_regions[i] = {"virtual_address": vaddr, "size": size, "executable": True}
            del code_regions[i + 1]
            return _concat_contiguous_code_blocks(code_regions)
    return code_regions


def _unpack_code_region(code_region, flat_api):
    functions = []
    start_address = (
        flat_api.getAddressFactory()
        .getDefaultAddressSpace()
        .getAddress(hex(code_region["virtual_address"]))
    )
    end_address = (
        flat_api.getAddressFactory()
        .getDefaultAddressSpace()
        .getAddress(hex(code_region["virtual_address"] + code_region["size"]))
    )
    func = flat_api.getFunctionAt(start_address)
    if func is None:
        func = flat_api.getFunctionAfter(start_address)
        if func is None:
            return functions

    while func is not None and end_address.subtract(func.getEntryPoint()) > 0:
        virtual_address = _parse_offset(func.getEntryPoint())
        start = _parse_offset(func.getEntryPoint())
        end, _ = _get_last_address(func, flat_api)
        if end is not None:
            cb = {
                "virtual_address": virtual_address,
                "size": end - start,
                "name": func.getName(),
            }
            functions.append((func, cb))
        func = flat_api.getFunctionAfter(func)
    return functions


def _unpack_complex_block(func, flat_api, bb_model, one):
    bbs = []
    bb_iter = bb_model.getCodeBlocksContaining(func.getBody(), flat_api.monitor)
    for block in bb_iter:
        address_range = block.getAddressRanges().next()
        start = _parse_offset(address_range.getMinAddress())
        size = address_range.getLength()
        exit_vaddr = None
        is_exit_point = True
        iterator = block.getDestinations(flat_api.monitor)
        ghidra_block = block
        while block is not None:
            block = iterator.next()
            if block is None:
                break
            successor_bb = block.getDestinationBlock()
            successor_bb_address_range = successor_bb.getAddressRanges().next()
            if _parse_offset(successor_bb_address_range.getMinAddress()) >= _parse_offset(
                func.getBody().getMinAddress()
            ) and _parse_offset(successor_bb_address_range.getMaxAddress()) <= _parse_offset(
                func.getBody().getMaxAddress()
            ):
                is_exit_point = False
                if (
                    exit_vaddr is None
                    or _parse_offset(successor_bb_address_range.getMinAddress())
                    == _parse_offset(address_range.getMaxAddress()) + 1
                ):
                    exit_vaddr = _parse_offset(successor_bb_address_range.getMinAddress())
        instruction_mode = "none"
        tmode_register = flat_api.getCurrentProgram().getRegister("TMode")
        if tmode_register is not None:
            function_mode = (
                flat_api.getCurrentProgram()
                .getProgramContext()
                .getRegisterValue(tmode_register, address_range.getMinAddress())
            )
            if function_mode.getUnsignedValueIgnoreMask().equals(one):
                instruction_mode = "thumb"
        vle_register = flat_api.getCurrentProgram().getRegister("vle")
        if vle_register is not None:
            function_mode = (
                flat_api.getCurrentProgram()
                .getProgramContext()
                .getRegisterValue(vle_register, address_range.getMinAddress())
            )
            if function_mode.getUnsignedValueIgnoreMask().equals(one):
                instruction_mode = "vle"
        if is_exit_point:
            exit_vaddr = None

        bb = {
            "virtual_address": start,
            "size": size,
            "mode": instruction_mode,
            "is_exit_point": is_exit_point,
            "exit_vaddr": exit_vaddr,
        }
        bbs.append((ghidra_block, bb))

    end_data_addr, end_code_addr = _get_last_address(func, flat_api)

    dws = []
    data = flat_api.getDataAt(end_code_addr)
    while data is not None and _parse_offset(data.getAddress()) <= end_data_addr:
        num_words = 1
        word_size = data.getLength()
        if word_size == 1:
            size_flag = "B"
        elif word_size == 2:
            size_flag = "H"
        elif word_size == 4:
            size_flag = "L"
        elif word_size == 8:
            size_flag = "Q"
        else:
            size_flag = "B"
            num_words = word_size
            word_size = 1

        refs = [
            _parse_offset(ref.getFromAddress())
            for ref in flat_api.getReferencesTo(data.getAddress())
        ]
        for word in range(num_words):
            dws.append(
                {
                    "virtual_address": _parse_offset(data.getAddress()) + word,
                    "size": data.getLength(),
                    "format_string": size_flag,
                    "xrefs_to": tuple(refs),
                }
            )
        data = flat_api.getDataAfter(data)

    return bbs, dws


def _unpack_basic_block(block, flat_api, ref_type, one):
    instructions = []
    address_range = block.getAddressRanges().next()
    start = _parse_offset(address_range.getMinAddress())
    size = int(address_range.getLength())
    end = start + size
    instr = flat_api.getInstructionAt(address_range.getMinAddress())
    while instr is not None and _parse_offset(instr.getAddress()) < end:
        res = []
        ops = []
        regs_read = []
        regs_written = []
        results_objects = instr.getResultObjects()
        instr_offset = instr.getAddress()
        instr_size = instr.getLength()
        mnem = instr.getMnemonicString()

        thumb_register = instr.getRegister("TMode")
        instruction_mode = "none"
        if thumb_register is not None:
            thumb_val = instr.getValue(thumb_register, False)
            if thumb_val.equals(one):
                instruction_mode = "thumb"
        else:
            vle_register = instr.getRegister("vle")
            if vle_register is not None:
                vle_val = instr.getValue(vle_register, False)
                if vle_val.equals(one):
                    instruction_mode = "vle"
        for i in range(int(instr.getNumOperands())):
            ops.append(instr.getDefaultOperandRepresentation(i))
            if i != instr.getNumOperands() - 1:
                ops.append(", ")
            if instr.getOperandRefType(i) == ref_type.READ:
                if instr.getOpObjects(i).length > 0:
                    regs_read.append(
                        instr.getOpObjects(i)[instr.getOpObjects(i).length - 1].toString()
                    )
                if i != instr.getNumOperands() - 1:
                    regs_read.append(", ")

            if instr.getOperandRefType(i) == ref_type.WRITE:
                if instr.getOpObjects(i).length > 0:
                    regs_written.append(
                        instr.getOpObjects(i)[instr.getOpObjects(i).length - 1].toString()
                    )
                if i != instr.getNumOperands() - 1:
                    regs_written.append(", ")

            if instr.getOperandRefType(i) == ref_type.READ_WRITE:
                if instr.getOpObjects(i).length > 0:
                    regs_read.append(
                        instr.getOpObjects(i)[instr.getOpObjects(i).length - 1].toString()
                    )
                    regs_written.append(
                        instr.getOpObjects(i)[instr.getOpObjects(i).length - 1].toString()
                    )
                if i != instr.getNumOperands() - 1:
                    regs_read.append(", ")
                    regs_written.append(", ")
        results_objects = instr.getResultObjects()
        for i in range(len(results_objects)):
            res.append(results_objects[i])
            if i != len(results_objects) - 1:
                res.append(", ")
        vaddr = _parse_offset(instr_offset)
        size = int(instr_size)
        ops = [op.lower() for op in ops]
        operands = "".join(ops)
        mnem = str(mnem).lower()
        mnem = re.sub("cpy", "mov", mnem)
        operands = re.sub("0x[0]+([0-9])", lambda match: f"0x{match.group(1)}", operands)
        operands = re.sub(r" \+ -", " - ", operands)
        operands = re.sub(r",([^\s])", lambda match: f", {match.group(1)}", operands)
        disasm = f"{mnem} {operands}"
        instructions.append(
            {
                "virtual_address": vaddr,
                "size": size,
                "disassembly": disasm,
                "mnemonic": mnem,
                "operands": operands,
                "mode": instruction_mode,
            }
        )
        instr = flat_api.getInstructionAfter(instr_offset)
    return instructions


def _decompile(func, decomp_interface, task_monitor):
    res = decomp_interface.decompileFunction(func, 0, task_monitor)
    if not res.decompileCompleted():
        if res.failedToStart():
            raise RuntimeError(f"Decompiler failed to start")
        raise RuntimeError(f"Unable to decompile {func.getName()}")
    decomp = res.getDecompiledFunction().getC()
    return decomp


def decompile_all_functions(program_file, language):
    with pyghidra.open_program(program_file, language=language) as flat_api:
        from ghidra.app.decompiler import DecompInterface, DecompileOptions
        from ghidra.util.task import TaskMonitor

        decomp = DecompInterface()
        program = flat_api.getCurrentProgram()
        prog_options = DecompileOptions()
        prog_options.grabFromProgram(program)
        decomp.setOptions(prog_options)
        decomp.openProgram(program)
        function_manager = program.getFunctionManager()
        func_to_decomp = {}
        for func in function_manager.getFunctions(True):
            cb_key = f"func_{func.getEntryPoint().getOffset()}"
            decomp_results = decomp.decompileFunction(func, 0, TaskMonitor.DUMMY)
            func_to_decomp[cb_key] = decomp_results.getDecompiledFunction().getC()
        return func_to_decomp


def _get_last_address(func, flat_api):
    end_addr = None
    address_iter = func.getBody().getAddressRanges()
    nextFunc = flat_api.getFunctionAfter(func)
    if nextFunc is None:
        nextFuncAddr = func.getBody().getMaxAddress()
    else:
        nextFuncAddr = nextFunc.getEntryPoint()

    while address_iter.hasNext():
        range = address_iter.next()
        if range.getMaxAddress().subtract(nextFuncAddr) > 0:
            break
        end_addr = range.getMaxAddress()
    last_insn = flat_api.getInstructionAt(end_addr)
    if last_insn is None:
        last_insn = flat_api.getInstructionBefore(end_addr)
    if last_insn is None:
        end_addr = end_addr.add(1)
    elif func.equals(flat_api.getFunctionContaining(last_insn.getAddress())):
        end_addr = last_insn.getAddress().add(last_insn.getLength())
    end_code_addr = end_addr
    data = flat_api.getDataAt(end_addr)
    while data is not None and nextFuncAddr.subtract(data.getAddress()) > 0:
        end_addr = data.getAddress().add(data.getLength())
        data = flat_api.getDataAfter(data)
    return _parse_offset(end_addr), end_code_addr


if __name__ == "__main__":
    parser = argparse.ArgumentParser()
    parser.add_argument(
        "--infile", "-i", type=str, required=True, help="The binary to be analyzed."
    )
    parser.add_argument("--outfile", "-o", type=str, required=True, help="The output json file.")
    parser.add_argument(
        "--decompile", "-d", type=bool, default=False, help="decompile functions in cache"
    )
    parser.add_argument("--language", "-l", default=None, help="Ghidra language id")
    parser.add_argument(
        "--base_address", "-b", default=None, help="Base address to rebase the program to"
    )
    args = parser.parse_args()
    start = time.time()
    res = unpack(args.infile, args.decompile, args.language, args.base_address)
    with open(args.outfile, "w") as fh:
        json.dump(res, fh, indent=4)
    print(f"PyGhidra analysis took {time.time() - start} seconds")<|MERGE_RESOLUTION|>--- conflicted
+++ resolved
@@ -41,11 +41,7 @@
             from java.io import ByteArrayInputStream
 
             # If memory_regions are provided, delete all data and create new regions:
-<<<<<<< HEAD
-            if memory_regions and len(memory_regions) > 0:
-=======
             if memory_regions:
->>>>>>> 1f95e2a6
                 program = flat_api.getCurrentProgram()
                 memory = program.getMemory()
                 address_factory = program.getAddressFactory()
