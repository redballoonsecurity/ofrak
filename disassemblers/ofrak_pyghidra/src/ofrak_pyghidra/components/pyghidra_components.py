--- conflicted
+++ resolved
@@ -204,7 +204,6 @@
 
 
 class PyGhidraDecompilationAnalyzer(CachedDecompilationAnalyzer):
-<<<<<<< HEAD
     """
     Uses Ghidra's decompiler to convert assembly instructions back into pseudo-C source code,
     applying data type inference, control flow reconstruction, variable naming, and structural
@@ -213,9 +212,8 @@
     reimplementation, or need to understand code quickly. The decompiled code should be verified
     against disassembly.
     """
-=======
+
     id = b"PyGhidraDecompilationAnalyzer"
->>>>>>> a9f3e188
 
     targets = (ComplexBlock,)
     outputs = (DecompilationAnalysis,)
