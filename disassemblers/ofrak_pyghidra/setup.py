--- conflicted
+++ resolved
@@ -43,7 +43,6 @@
         "Programming Language :: Python :: 3",
         "Operating System :: OS Independent",
     ],
-<<<<<<< HEAD
     install_requires=["ofrak>=3.3.0rc0", "ofrak_cached_disassembly>=0.1.0"]
     + read_requirements("requirements.txt"),
     extras_require={
@@ -55,13 +54,13 @@
             "py",
         ]
     },
-=======
     install_requires=[
         "ofrak>=3.3.0rc0",
         "ofrak_cached_disassembly>=0.1.0",
         "pyghidra~=2.1.0",
+        "pytest-benchmark==3.2.3",
+        "py",
     ],
->>>>>>> 627cb732
     python_requires=">=3.9",
     include_package_data=True,
     license=license,
