from ofrak.core.instruction import Instruction
import os
import asyncio
from typing import Dict, Tuple
from ofrak.core.complex_block import ComplexBlock
from ofrak.ofrak_context import OFRAKContext
from ofrak.resource import Resource
from ofrak.service.resource_service_i import ResourceFilter
from ofrak_type import BitWidth, InstructionSetMode, List, ProcessorType, SubInstructionSet
import pytest
from pytest_ofrak.patterns.code_region_unpacker import CodeRegionUnpackAndVerifyPattern
from pytest_ofrak.patterns.complex_block_unpacker import (
    ComplexBlockUnpackerUnpackAndVerifyPattern,
    ComplexBlockUnpackerTestCase,
)
from ofrak.core.decompilation import DecompilationAnalysis, DecompilationAnalyzer
from pytest_ofrak.patterns.basic_block_unpacker import BasicBlockUnpackerUnpackAndVerifyPattern
from ofrak_pyghidra.components.pyghidra_components import _arch_info_to_processor_id
from ofrak_type import ArchInfo, Endianness, InstructionSet
import ofrak_pyghidra
<<<<<<< HEAD
from ofrak_pyghidra.components.pyghidra_components import (
    PyGhidraAutoAnalyzer,
    PyGhidraAutoAnalyzerConfig,
)
=======
from ofrak_pyghidra.standalone.pyghidra_analysis import unpack, decompile_all_functions
>>>>>>> 2ba5d3e4

ASSETS_DIR = os.path.abspath(
    os.path.join(
        os.path.dirname(__file__),
        "../../ofrak_cached_disassembly/tests/assets",
    )
)


@pytest.fixture(autouse=True)
def pyghidra_components(ofrak_injector):
    ofrak_injector.discover(ofrak_pyghidra)


class TestGhidraCodeRegionUnpackAndVerify(CodeRegionUnpackAndVerifyPattern):
    pass


class TestGhidraComplexBlockUnpackAndVerify(ComplexBlockUnpackerUnpackAndVerifyPattern):
    @pytest.fixture
    async def expected_results(self, unpack_verify_test_case: ComplexBlockUnpackerTestCase) -> Dict:
        if unpack_verify_test_case.binary_md5_digest == "fc7a6b95d993f955bd92f2bef2699dd0":
            return self._fixup_test_case_for_pie(
                unpack_verify_test_case.expected_results,
                pie_base_vaddr=0x10000,
            )

        return unpack_verify_test_case.expected_results

    @pytest.fixture
    async def optional_results(self, unpack_verify_test_case: ComplexBlockUnpackerTestCase):
        if unpack_verify_test_case.binary_md5_digest == "fc7a6b95d993f955bd92f2bef2699dd0":
            return set(
                self._fixup_test_case_for_pie(
                    {vaddr: [] for vaddr in unpack_verify_test_case.optional_results},
                    pie_base_vaddr=0x10000,
                ).keys()
            )

        return unpack_verify_test_case.optional_results


class TestGhidraBasicBlockUnpackAndVerify(BasicBlockUnpackerUnpackAndVerifyPattern):
    pass


INSTRUCTION_MODE_TEST_CASES = [
    ("fib", InstructionSetMode.NONE),
    ("fib_thumb", InstructionSetMode.THUMB),
]


@pytest.fixture(params=INSTRUCTION_MODE_TEST_CASES, ids=lambda tc: tc[0])
async def test_case(
    pyghidra_components: None, ofrak_context: OFRAKContext, request
) -> Tuple[Resource, InstructionSetMode]:
    binary_name, mode = request.param
    binary_path = os.path.join(ASSETS_DIR, binary_name)
    resource = await ofrak_context.create_root_resource_from_file(binary_path)
    return resource, mode


ARCH_INFO_TEST_CASES = [
    (
        ArchInfo(
            isa=InstructionSet.ARM,
            endianness=Endianness.LITTLE_ENDIAN,
            bit_width=BitWidth.BIT_32,
            processor=ProcessorType.ARM926EJ_S,
            sub_isa=SubInstructionSet.ARMv9A,
        ),
        "ARM:LE:32:v8",
    ),
    (
        ArchInfo(
            isa=InstructionSet.X86,
            endianness=Endianness.LITTLE_ENDIAN,
            bit_width=BitWidth.BIT_64,
            processor=ProcessorType.X64,
            sub_isa=None,
        ),
        "x86:LE:64:default",
    ),
]


async def test_instruction_mode(test_case: Tuple[Resource, InstructionSetMode]):
    root_resource, mode = test_case
    await root_resource.unpack_recursively()
    instructions = list(
        await root_resource.get_descendants_as_view(
            Instruction, r_filter=ResourceFilter.with_tags(Instruction)
        )
    )
    # Using "any" instead of "all" because not 100% of the basic blocks in a binary compiled with
    # "-mthumb" are in THUMB mode. This is testing (de)serialization of Ghidra analysis,
    # so all that matters is that we're seeing some instructions of the expected type
    assert any(instruction.mode == mode for instruction in instructions), (
        f"None of the instructions in {root_resource.get_id().hex()} had the expected instruction "
        f"set mode of {mode.name}."
    )


async def test_decompilation(ofrak_context: OFRAKContext):
    root_resource = await ofrak_context.create_root_resource_from_file(
        os.path.join(ASSETS_DIR, "hello.x64.elf")
    )
    await root_resource.unpack_recursively(
        do_not_unpack=[
            ComplexBlock,
        ]
    )
    complex_blocks: List[ComplexBlock] = await root_resource.get_descendants_as_view(
        ComplexBlock,
        r_filter=ResourceFilter(
            tags=[
                ComplexBlock,
            ]
        ),
    )
    decomps = []
    for complex_block in complex_blocks:
        await complex_block.resource.run(DecompilationAnalyzer)
        pyghidra_resource: DecompilationAnalysis = await complex_block.resource.view_as(
            DecompilationAnalysis
        )
        decomps.append(pyghidra_resource.decompilation)
    assert len(decomps) == 14
    assert "" not in decomps
    assert "main" in " ".join(decomps)
    assert "print" in " ".join(decomps)


<<<<<<< HEAD
async def test_pyghidra_auto_analysis_with_decomp(ofrak_context: OFRAKContext):
    root_resource = await ofrak_context.create_root_resource_from_file(
        os.path.join(ASSETS_DIR, "hello.x64.elf")
    )
    await root_resource.identify()
    await root_resource.run(
        PyGhidraAutoAnalyzer, config=PyGhidraAutoAnalyzerConfig(decomp=True, language=None)
    )
    await root_resource.unpack_recursively()
    complex_blocks: List[ComplexBlock] = await root_resource.get_descendants_as_view(
        ComplexBlock,
        r_filter=ResourceFilter(
            tags=[
                ComplexBlock,
            ]
        ),
    )
    decomps = []
    for complex_block in complex_blocks:
        await complex_block.resource.run(DecompilationAnalyzer)
        pyghidra_resource: DecompilationAnalysis = await complex_block.resource.view_as(
            DecompilationAnalysis
        )
        decomps.append(pyghidra_resource.decompilation)
    assert len(decomps) == 14
    assert "" not in decomps
    assert "main" in " ".join(decomps)
    assert "print" in " ".join(decomps)


def test_unpack_recursively_benchmark(benchmark, ofrak_context):
    async def test_unpack_recursively(ofrak_context):
        root_resource = await ofrak_context.create_root_resource_from_file(
            os.path.join(ASSETS_DIR, "hello.x64.elf")
        )
        await root_resource.unpack_recursively(
            do_not_unpack=[
                ComplexBlock,
            ]
        )

    benchmark(lambda oc: asyncio.run(test_unpack_recursively(oc)), ofrak_context)


def test_decompilation_benchmark(benchmark, ofrak_context):
    benchmark(lambda oc: asyncio.run(test_decompilation(oc)), ofrak_context)


def test_pyghidra_auto_analysis_with_decomp_benchmark(benchmark, ofrak_context):
    benchmark(lambda oc: asyncio.run(test_pyghidra_auto_analysis_with_decomp(oc)), ofrak_context)
=======
async def test_pyghidra_standalone_unpack_decompiled():
    program_file = os.path.join(ASSETS_DIR, "hello.x64.elf")
    decompiled = True
    unpack_results = unpack(program_file, decompiled, language=None)
    assert "metadata" in unpack_results
    assert "path" in unpack_results["metadata"]
    assert unpack_results["metadata"]["path"] == program_file
    main_cb_key = f"func_{0x12c7}"
    assert main_cb_key in unpack_results, list(
        filter(lambda k: k.startswith("func_"), unpack_results.keys())
    )
    assert "decompilation" in unpack_results[main_cb_key]
    assert "main" in unpack_results[main_cb_key]["decompilation"]
    assert "printf" in unpack_results[main_cb_key]["decompilation"]


async def test_pyghidra_standalone_decompile_all_functions():
    program_file = os.path.join(ASSETS_DIR, "hello.x64.elf")
    decompilation_results = decompile_all_functions(program_file, language=None)
    main_cb_key = f"func_{0x12c7}"
    assert main_cb_key in decompilation_results
    assert "main" in decompilation_results[main_cb_key]
    assert "printf" in decompilation_results[main_cb_key]
>>>>>>> 2ba5d3e4


@pytest.mark.parametrize("arch, expected_processor_id", ARCH_INFO_TEST_CASES)
def test_arch_info_to_processor_id(arch, expected_processor_id):
    assert _arch_info_to_processor_id(arch) == expected_processor_id<|MERGE_RESOLUTION|>--- conflicted
+++ resolved
@@ -18,14 +18,11 @@
 from ofrak_pyghidra.components.pyghidra_components import _arch_info_to_processor_id
 from ofrak_type import ArchInfo, Endianness, InstructionSet
 import ofrak_pyghidra
-<<<<<<< HEAD
 from ofrak_pyghidra.components.pyghidra_components import (
     PyGhidraAutoAnalyzer,
     PyGhidraAutoAnalyzerConfig,
 )
-=======
 from ofrak_pyghidra.standalone.pyghidra_analysis import unpack, decompile_all_functions
->>>>>>> 2ba5d3e4
 
 ASSETS_DIR = os.path.abspath(
     os.path.join(
@@ -159,7 +156,6 @@
     assert "print" in " ".join(decomps)
 
 
-<<<<<<< HEAD
 async def test_pyghidra_auto_analysis_with_decomp(ofrak_context: OFRAKContext):
     root_resource = await ofrak_context.create_root_resource_from_file(
         os.path.join(ASSETS_DIR, "hello.x64.elf")
@@ -210,7 +206,6 @@
 
 def test_pyghidra_auto_analysis_with_decomp_benchmark(benchmark, ofrak_context):
     benchmark(lambda oc: asyncio.run(test_pyghidra_auto_analysis_with_decomp(oc)), ofrak_context)
-=======
 async def test_pyghidra_standalone_unpack_decompiled():
     program_file = os.path.join(ASSETS_DIR, "hello.x64.elf")
     decompiled = True
@@ -234,7 +229,6 @@
     assert main_cb_key in decompilation_results
     assert "main" in decompilation_results[main_cb_key]
     assert "printf" in decompilation_results[main_cb_key]
->>>>>>> 2ba5d3e4
 
 
 @pytest.mark.parametrize("arch, expected_processor_id", ARCH_INFO_TEST_CASES)
