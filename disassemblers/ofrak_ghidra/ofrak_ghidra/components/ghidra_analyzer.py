--- conflicted
+++ resolved
@@ -29,11 +29,8 @@
     GHIDRA_SERVER_PORT,
     GHIDRA_LOG_FILE,
     CORE_OFRAK_GHIDRA_SCRIPTS,
-<<<<<<< HEAD
     GHIDRA_PATH,
-=======
     GHIDRA_VERSION,
->>>>>>> 75af750f
 )
 from ofrak_ghidra.ghidra_model import (
     GhidraProject,
