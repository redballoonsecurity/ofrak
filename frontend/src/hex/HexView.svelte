<style>
  .minimap {
    min-height: 100%;
    max-height: 100%;
    max-width: 10em;
    min-width: 10em;
    position: relative;
    display: flex;
    justify-content: center;
    background-color: var(--main-bg-color);
  }

  :root {
    --line-height: 1.5em;
  }

  .sticky {
    position: sticky;
    top: 0;
    height: 100%;
  }

  .hex-display {
    max-width: calc(100% - 10em);
    min-width: calc(100% - 10em);
  }

  .scrollable {
    display: flex;
    flex-direction: row;
    overflow: hidden;
    justify-content: left;
    min-height: 100%;
    max-height: 100%;
    min-width: 100%;
    max-width: 100%;
  }

  .hbox {
    display: flex;
    flex-direction: row;
    flex-wrap: nowrap;
    justify-content: flex-start;
    align-items: stretch;
    line-height: var(--line-height);
    font-size: 0.95em;
  }

  .spacer {
    width: 2em;
    min-width: 2em;
  }

  .byte {
    padding: 0.5ch;
  }
  .ascii {
    white-space: pre;
  }
</style>

<script>
  import MinimapView from "./MinimapView.svelte";
  import { chunkList, buf2hex, hexToChar } from "../helpers.js";
  import {
    selectedResource,
    selected,
    settings,
    resourceNodeDataMap,
    dataLength,
  } from "../stores.js";
  import { onMount } from "svelte";
  import { screenHeight } from "./stores";
  import SearchBar from "../utils/SearchBar.svelte";

  export let resources;
  let dataSearchResults = {};
  let childRangesPromise = Promise.resolve(undefined);
  let chunkDataPromise = Promise.resolve(undefined);
  let currentPosition = 0;
  let childRanges,
    resourceData,
    chunkData = [],
    chunks = [],
    start = 0,
    end = 64,
    startWindow = 0,
    endWindow = 0;
  let hexDisplay = undefined;

  const alignment = 16,
    chunkSize = 4096,
    windowSize = chunkSize * 10,
    windowPadding = 1024;

  $: childRangesPromise.then((r) => {
    childRanges = r;
  });

<<<<<<< HEAD
  $: childRangesPromise = calculateRanges($selectedResource, $settings.colors);
=======
  $: childRangesPromise = calculateRanges(
    $selectedResource,
    $dataLength,
    $settings.colors
  );
>>>>>>> b45c6b48

  // React to local data searches
  $: if (dataSearchResults) {
    const localDataSearchResults = dataSearchResults;
    if (
      localDataSearchResults.matches?.length > 0 &&
      (localDataSearchResults.index || localDataSearchResults.index === 0)
    ) {
      currentPosition =
<<<<<<< HEAD
        localDataSearchResults.matches[localDataSearchResults.index][0];
=======
        Math.floor(
          localDataSearchResults.matches[localDataSearchResults.index][0] /
            alignment
        ) * alignment;
>>>>>>> b45c6b48
    }
  }
  $: chunksPromise = getNewData(
    $selectedResource,
    currentPosition,
    $dataLength
  );

  $: chunksPromise.then((r) => {
    chunks = r;
  });

  $: resetResource($selectedResource);

  // Sadly, this is the most flexible, most reliable way to get the line height
  // from arbitrary CSS units in pixels. It is definitely a little nasty :(
  const lineHeight = (() => {
    let div = document.createElement("div");
    div.style.visibility = "hidden";
    div.style.boxSizing = "content-box";
    div.style.height = "var(--line-height)";
    document.body.appendChild(div);
    let result = div.offsetHeight;
    div.remove();
    return result;
  })();

  async function searchHex(query, options) {
    return await $selectedResource.search_data(query, options);
  }

  async function getNewData() {
    start = currentPosition;
    end = Math.min(start + $screenHeight, $dataLength);
    if (length < 1024 * 1024 * 64 && $selectedResource) {
      resourceData = await $selectedResource.get_data();
    } else {
      resourceData = null;
    }
    if (resourceData) {
      return chunkList(
        new Uint8Array(resourceData.slice(start, end)),
        alignment
      ).map((chunk) => chunkList(buf2hex(chunk), 2));
    }
    if (end > endWindow - windowPadding) {
      startWindow = Math.max(start - windowPadding, 0);
      endWindow = Math.min(startWindow + windowSize, $dataLength);
      chunkData = await $selectedResource.get_data([startWindow, endWindow]);
    } else if (start < startWindow + windowPadding) {
      endWindow = Math.min(end + windowPadding, $dataLength);
      startWindow = Math.max(endWindow - windowSize, 0);
      chunkData = await $selectedResource.get_data([startWindow, endWindow]);
    }
    return chunkList(
      new Uint8Array(chunkData.slice(start - startWindow, end - startWindow)),
      alignment
    ).map((chunk) => chunkList(buf2hex(chunk), 2));
  }

<<<<<<< HEAD
  async function calculateRanges(resource, colors) {
=======
  async function calculateRanges(resource, dataLength, colors) {
>>>>>>> b45c6b48
    const children = await resource.get_children();
    if (children.length === 0) {
      return [];
    }
    const childRanges = Object.entries(await resource.get_child_data_ranges())
      .filter(
        ([_, rangeInParent]) =>
          rangeInParent !== null && rangeInParent !== undefined
      )
      .sort((first, second) => first[1][0] - second[1][0])
      .map(([child_id, rangeInParent], i) => {
        // Important to sort before mapping so that the colors don't get mixed up.
        // If that were to happen, multiple ranges with the same color could be
        // adjacent.
        const [start, end] = rangeInParent;
        return {
          color: colors[i % colors.length],
          resource_id: child_id,
          start: start,
          end: end,
        };
      });
    return childRanges;
  }

  function binarySearchRanges(T, ranges) {
    // https://en.wikipedia.org/wiki/Binary_search_algorithm#Algorithm
    let L = 0,
      R = ranges.length - 1;
    while (true) {
      if (L > R) {
        break;
      }

      let m = Math.floor((L + R) / 2);
      let range = ranges[m];
      if (range.start <= T && T < range.end) {
        return range;
      } else if (range.start < T) {
        L = m + 1;
      } else if (range.start > T) {
        R = m - 1;
      }
    }
    return null;
  }

  function getRangeInfo(T, childRanges) {
    const info = {
      foreground: "var(--main-fg-color)",
      background: "var(--main-bg-color)",
      text_decoration: "none",
      cursor: "default",
      resource_id: null,
      user_select: "default",
      onDoubleClick: () => {},
      title: undefined,
    };
    if (!childRanges) {
      return info;
    }

    // Binary search for child ranges this byte overlaps with
    let childRange = binarySearchRanges(T, childRanges);
    if (childRange) {
      info.foreground = "var(--main-bg-color)";
      info.background = childRange.color;
      info.cursor = "pointer";
      info.resource_id = childRange.resource_id;
      info.user_select = "none";
      info.title =
        resources[childRange.resource_id]?.get_caption() ||
        childRange.resource_id;
      info.onDoubleClick = () => {
        $resourceNodeDataMap[$selected].collapsed = false;
        $selected = childRange.resource_id;
      };
    }

    if (dataSearchResults.matches != null) {
      let dataSearchMatchRanges = dataSearchResults.matches.map((match) => {
        return { start: match[0], end: match[0] + match[1] };
      });
      let matchRange = binarySearchRanges(T, dataSearchMatchRanges);
      if (matchRange) {
        info.background = "var(--main-fg-color)";
        info.foreground = "var(--main-bg-color)";
      }
    }

    return info;
  }

  function resetResource() {
    dataSearchResults.matches = undefined;
    currentPosition = 0;
  }

  function refreshHeight() {
    $screenHeight =
      Math.floor(hexDisplay.offsetHeight / lineHeight) * alignment;
    chunksPromise = getNewData();
  }

  onMount(() => {
    refreshHeight();
    chunksPromise = getNewData();
  });
</script>

<svelte:window on:resize="{refreshHeight}" />
<SearchBar
  search="{searchHex}"
  liveUpdate="{false}"
  showResultsWidgets="{true}"
  bind:searchResults="{dataSearchResults}"
/>
<div
  class="scrollable"
  bind:this="{hexDisplay}"
  id="scrollable"
  on:wheel="{(e) => {
    currentPosition += Math.floor(e.deltaY) * alignment;
    if (currentPosition > $dataLength) {
      currentPosition = $dataLength - alignment;
    }
    if (currentPosition < 0) {
      currentPosition = 0;
    }
  }}"
>
  <div class="hex-display">
    {#if $dataLength > 0}
      <!-- 
        The magic number below is the largest height that Firefox will support with
        a position: sticky element. Otherwise, the sticky element scrolls away.
        Found this by manual binary search on my computer. 
      -->
      <div
        style:height="min(8940000px, calc(var(--line-height) * {Math.ceil(
          $dataLength / alignment
        )}))"
      >
        <div class="sticky">
          <div class="hbox">
            <div>
              {#each chunks as _, chunkIndex}
                <div>
                  {(chunkIndex * alignment + start)
                    .toString(16)
                    .padStart(8, "0") + ": "}
                </div>
              {/each}
            </div>

            <span class="spacer"> </span>

            {#await childRangesPromise}
              <div>
                {#each chunks as hexes}
                  <div>
                    {#each hexes as byte}
                      <span class="byte">{byte}</span>
                    {/each}
                  </div>
                {/each}
              </div>
            {:then childRangesResult}
              <div>
                {#each chunks as hexes, chunkIndex}
                  <div>
                    {#each hexes as byte, byteIndex}
                      {@const rangeInfo = getRangeInfo(
                        chunkIndex * alignment + byteIndex + start,
                        childRangesResult,
                        byte
                      )}
                      <!-- svelte-ignore a11y-no-static-element-interactions -->
                      <span
                        class="byte"
                        style:background-color="{rangeInfo.background}"
                        style:color="{rangeInfo.foreground}"
                        style:cursor="{rangeInfo.cursor}"
                        style:user-select="{rangeInfo.user_select}"
                        style:text-decoration="{rangeInfo.text_decoration}"
                        title="{rangeInfo.title}"
                        on:dblclick="{rangeInfo.onDoubleClick}">{byte}</span
                      >
                    {/each}
                  </div>
                {/each}
              </div>
            {/await}

            <span class="spacer"></span>

            <div class="ascii">
              {#each chunks as hexes}
                <div>
                  {hexes.map(hexToChar).join("") + " "}
                </div>
              {/each}
            </div>
          </div>
        </div>
      </div>
    {:else}
      Resource has no data!
    {/if}
  </div>
  {#if resourceData != undefined}
    <div class="minimap">
      <MinimapView bind:currentPosition="{currentPosition}" />
    </div>
  {/if}
</div><|MERGE_RESOLUTION|>--- conflicted
+++ resolved
@@ -97,15 +97,11 @@
     childRanges = r;
   });
 
-<<<<<<< HEAD
-  $: childRangesPromise = calculateRanges($selectedResource, $settings.colors);
-=======
   $: childRangesPromise = calculateRanges(
     $selectedResource,
     $dataLength,
     $settings.colors
   );
->>>>>>> b45c6b48
 
   // React to local data searches
   $: if (dataSearchResults) {
@@ -115,14 +111,10 @@
       (localDataSearchResults.index || localDataSearchResults.index === 0)
     ) {
       currentPosition =
-<<<<<<< HEAD
-        localDataSearchResults.matches[localDataSearchResults.index][0];
-=======
         Math.floor(
           localDataSearchResults.matches[localDataSearchResults.index][0] /
             alignment
         ) * alignment;
->>>>>>> b45c6b48
     }
   }
   $: chunksPromise = getNewData(
@@ -183,11 +175,7 @@
     ).map((chunk) => chunkList(buf2hex(chunk), 2));
   }
 
-<<<<<<< HEAD
-  async function calculateRanges(resource, colors) {
-=======
   async function calculateRanges(resource, dataLength, colors) {
->>>>>>> b45c6b48
     const children = await resource.get_children();
     if (children.length === 0) {
       return [];
