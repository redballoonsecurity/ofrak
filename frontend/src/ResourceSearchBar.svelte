--- conflicted
+++ resolved
@@ -183,7 +183,6 @@
       <input placeholder="{placeholderString}" bind:value="{searchQuery}" />
     </label>
   </form>
-<<<<<<< HEAD
   {#if searchOptions.searchType == "String"}
     <div class="optionbar">
       <Checkbox
@@ -204,7 +203,7 @@
   {/if}
   {#if showResultsWidgets}
     <div class="resultwidgets">
-      {#if searchResults.matches !== undefined && searchResults.matches !== null}
+      {#if searchResults.matches}
         {#if searchResults.matches.length > 0}<p class="resultcount">
             {searchResults.index + 1}/{searchResults.matches.length}
           </p>
@@ -213,17 +212,6 @@
         {:else}
           <p class="resultcount">No match</p>
         {/if}
-=======
-  <div class="resultwidgets">
-    {#if searchResults.matches}
-      {#if searchResults.matches.length > 0}<p class="resultcount">
-          {searchResults.index + 1}/{searchResults.matches.length}
-        </p>
-        <button on:click="{nextMatch}">↓</button>
-        <button on:click="{prevMatch}">↑</button>
-      {:else}
-        <p class="resultcount">No match</p>
->>>>>>> 65ea8369
       {/if}
     </div>
   {/if}
