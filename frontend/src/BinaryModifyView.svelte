--- conflicted
+++ resolved
@@ -177,16 +177,10 @@
       if (selectedResource) {
         await selectedResource.queue_patch(patchData, startOffset, endOffset);
       }
-<<<<<<< HEAD
-      resourceNodeDataMap[$selected] = {
-        modified: true,
-      };
-=======
       if (!resourceNodeDataMap[$selected]) {
         resourceNodeDataMap[$selected] = {};
       }
       resourceNodeDataMap[$selected].lastModified = true;
->>>>>>> 28da867b
       modifierView = undefined;
       refreshResource();
     } catch (err) {
