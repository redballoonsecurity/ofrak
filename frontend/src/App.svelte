--- conflicted
+++ resolved
@@ -69,12 +69,8 @@
     currentResource,
     rootResource,
     modifierView,
-<<<<<<< HEAD
     bottomLeftPane,
     selectedComponent;
-=======
-    bottomLeftPane;
->>>>>>> d7dec2ba
 
   let riddleAnswered = JSON.parse(window.localStorage.getItem("riddleSolved"));
   if (riddleAnswered === null || riddleAnswered === undefined) {
@@ -189,6 +185,14 @@
           {/if}
         </Pane>
         <Pane slot="second" paddingVertical="{'1em'}">
+          {#if bottomLeftPane}
+            <svelte:component
+              this="{bottomLeftPane}"
+              bind:bottomLeftPane="{bottomLeftPane}"
+            />
+          {:else}
+            <AttributesView resource="{currentResource}" />
+          {/if}
           {#if bottomLeftPane}
             <svelte:component
               this="{bottomLeftPane}"
