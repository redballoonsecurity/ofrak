import { Resource } from "./resource";
import { backendUrl, script } from "../stores";
import { get } from "svelte/store";

let batchQueues = {};

function createQueue(route, maxlen) {
  batchQueues[route] = {
    maxlen: maxlen != undefined ? maxlen : 1024,
    requests: [],
    responses: {},
    timeout: null,
    getResults: async (requests) => {
      const queue = batchQueues[route];
      if (!requests) {
        requests = queue.requests;
        queue.requests = [];
      }

      const result_models = await fetch(`${backendUrl}/batch/${route}`, {
        method: "POST",
        headers: {
          "Content-Type": "application/json",
        },
        body: JSON.stringify(requests),
      }).then(async (r) => {
        if (!r.ok) {
          throw Error(JSON.stringify(await r.json(), undefined, 2));
        }
        return await r.json();
      });

      for (const [child_id, result_model] of Object.entries(result_models)) {
        if (!queue.responses[child_id]) {
          // This should only happen in two cases:
          // 1. The server responds with IDs we didn't ask for
          // 2. batchedCall was called with this ID twice, and an earlier batch
          //    resolved all of the responses for this ID already
          continue;
        }
        queue.responses[child_id].forEach((callback) => callback(result_model));
        delete queue.responses[child_id];
      }
    },
  };
}

async function batchedCall(resource, route, maxlen) {
  if (!batchQueues[route]) {
    createQueue(route, maxlen);
  }
  const queue = batchQueues[route];

  clearTimeout(queue.timeout);
  queue.requests.push(resource.resource_id);
  if (!queue.responses[resource.resource_id]) {
    queue.responses[resource.resource_id] = [];
  }
  let result = new Promise((resolve) => {
    queue.responses[resource.resource_id].push(resolve);
  });

  if (queue.requests.length > queue.maxlen) {
    const requestsCopy = queue.requests;
    queue.requests = [];
    await queue.getResults(requestsCopy);
  } else {
    queue.timeout = setTimeout(queue.getResults, 100);
  }

  return await result;
}

export class RemoteResource extends Resource {
  constructor(
    resource_id,
    data_id,
    parent_id,
    tags,
    caption,
    attributes,
    resource_list
  ) {
    super(resource_id, data_id, parent_id, tags, caption, attributes);

    this.resource_list = resource_list;
    this.uri = `${backendUrl}/${this.resource_id}`;
    this.cache = {
      get_children: undefined,
      get_data_range_within_parent: undefined,
      get_child_data_ranges: undefined,
      get_data: undefined,
      get_ancestors: undefined,
      get_descendants: undefined,
    };
  }

  async flush_cache() {
    Object.keys(this.cache).forEach((k) => {
      this.cache[k] = undefined;
    });
  }

  update() {
    const newer = this.resource_list[this.resource_id];
    if (!newer) {
      return;
    }
    this.tags = newer.tags;
    this.caption = newer.caption;
    this.attributes = newer.attributes;
  }

  async get_latest_model() {
    const result = await fetch(`${this.uri}/`).then(async (r) => {
      if (!r.ok) {
        throw Error(JSON.stringify(await r.json(), undefined, 2));
      }
      return r.json();
    });
    remote_model_to_resource(result, this.resource_list);
    this.update();
  }

  async get_children(r_filter, r_sort) {
    if (this.cache["get_children"]) {
      return this.cache["get_children"];
    }

    const model = await batchedCall(this, "get_children");
    this.cache["get_children"] = remote_models_to_resources(
      model,
      this.resource_list
    );
    return this.cache["get_children"];
  }

  async get_data(range) {
    if (this.data_id === null) {
      return [];
    }

    if (this.cache["get_data"]) {
      return this.cache["get_data"];
    }
    let result = await fetch(`${this.uri}/get_data`)
      .then((r) => r.blob())
      .then((b) => b.arrayBuffer());
    this.cache["get_data"] = result;
    return result;
  }

  async get_data_range_within_parent() {
    if (this.data_id === null) {
      return null;
    }
    let rj;
    if (this.cache["get_data_range_within_parent"]) {
      rj = this.cache["get_data_range_within_parent"];
    } else {
      rj = await batchedCall(this, "get_data_range_within_parent", 1024);
      this.cache["get_data_range_within_parent"] = rj;
    }
    if (rj.length !== 2 || (0 === rj[0] && 0 === rj[1])) {
      return null;
    }
    return rj;
  }

  async get_child_data_ranges() {
    if (this.cache["get_child_data_ranges"]) {
      return this.cache["get_child_data_ranges"];
    }

    let result = await fetch(`${this.uri}/get_child_data_ranges`).then((r) =>
      r.json()
    );
    this.cache["get_child_data_ranges"] = result;
    return result;
  }

  async unpack() {
    const unpack_results = await fetch(`${this.uri}/unpack`, {
      method: "POST",
    }).then(async (r) => {
      if (!r.ok) {
        throw Error(JSON.stringify(await r.json(), undefined, 2));
      }
      return r.json();
    });
    ingest_component_results(unpack_results, this.resource_list);
    this.flush_cache();
    this.update();

    await this.update_script();
  }

  async identify() {
    const identify_results = await fetch(`${this.uri}/identify`, {
      method: "POST",
    }).then(async (r) => {
      if (!r.ok) {
        throw Error(JSON.stringify(await r.json(), undefined, 2));
      }
      return r.json();
    });
    ingest_component_results(identify_results, this.resource_list);
    this.update();

    await this.update_script();
  }

  async unpack_recursively() {
    const unpack_recursively_results = await fetch(
      `${this.uri}/unpack_recursively`,
      { method: "POST" }
    ).then(async (r) => {
      if (!r.ok) {
        throw Error(JSON.stringify(await r.json(), undefined, 2));
      }
      return r.json();
    });
    ingest_component_results(unpack_recursively_results, this.resource_list);
    this.flush_cache();
    this.update();

    await this.update_script();
  }

  async pack() {
    const pack_results = await fetch(`${this.uri}/pack`, {
      method: "POST",
    }).then(async (r) => {
      if (!r.ok) {
        throw Error(JSON.stringify(await r.json(), undefined, 2));
      }
      return r.json();
    });
    ingest_component_results(pack_results, this.resource_list);
    this.flush_cache();
    this.update();

    await this.update_script();
  }

  async pack_recursively() {
    const pack_results = await fetch(`${this.uri}/pack_recursively`, {
      method: "POST",
    }).then(async (r) => {
      if (!r.ok) {
        throw Error(JSON.stringify(await r.json(), undefined, 2));
      }
      return r.json();
    });
    ingest_component_results(pack_results, this.resource_list);
    this.flush_cache();
    this.update();

    await this.update_script();
  }

  async data_summary() {
    const data_summary_results = await fetch(`${this.uri}/data_summary`, {
      method: "POST",
    }).then(async (r) => {
      if (!r.ok) {
        throw Error(JSON.stringify(await r.json(), undefined, 2));
      }
      return r.json();
    });
    ingest_component_results(data_summary_results, this.resource_list);
    this.update();
  }

  async analyze() {
    const analyze_results = await fetch(`${this.uri}/analyze`, {
      method: "POST",
    }).then(async (r) => {
      if (!r.ok) {
        throw Error(JSON.stringify(await r.json(), undefined, 2));
      }
      return r.json();
    });
    ingest_component_results(analyze_results, this.resource_list);
    this.flush_cache();
    this.update();

    await this.update_script();
  }

  async get_parent() {
    const parent_model = await fetch(`${this.uri}/get_parent`).then(
      async (r) => {
        if (!r.ok) {
          throw Error(JSON.stringify(await r.json(), undefined, 2));
        }
        return r.json();
      }
    );
    return remote_model_to_resource(parent_model);
  }

  async get_ancestors(r_filter) {
    if (this.cache["get_ancestors"]) {
      return this.cache["get_ancestors"];
    }

    const ancestor_models = await fetch(`${this.uri}/get_ancestors`).then(
      async (r) => {
        if (!r.ok) {
          throw Error(JSON.stringify(await r.json(), undefined, 2));
        }
        return r.json();
      }
    );
    this.cache["get_ancestors"] = remote_models_to_resources(ancestor_models);
    return this.cache["get_ancestors"];
  }

  async get_descendants() {
    if (this.cache["get_descendants"]) {
      return this.cache["get_descendants"];
    }

    const descendant_models = await fetch(`${this.uri}/get_descendants`).then(
      async (r) => {
        if (!r.ok) {
          throw Error(JSON.stringify(await r.json(), undefined, 2));
        }
        return r.json();
      }
    );
    this.cache["get_descendants"] =
      remote_models_to_resources(descendant_models);
    return this.cache["get_descendants"];
  }

  async queue_patch(data, start, end, after, before) {
    // TODO: Implement after and before

    start = start || 0;
    end = end || 0;
    const patch_results = await fetch(
      `${this.uri}/queue_patch?start=${start}&end=${end}`,
      {
        method: "POST",
        body: data,
      }
    ).then(async (r) => {
      if (!r.ok) {
        throw Error(JSON.stringify(await r.json(), undefined, 2));
      }
      return r.json();
    });
    this.flush_cache();
    await this.update_script();
  }

  async create_child(
    tags,
    attributes,
    data,
    data_range,
    data_after,
    data_before
  ) {
    // TODO: Implement tags, attributes, data, data_after, data_before

    await fetch(`${this.uri}/create_mapped_child`, {
      method: "POST",
      headers: {
        "Content-Type": "application/json",
      },
      body: JSON.stringify(data_range),
    }).then(async (r) => {
      if (!r.ok) {
        throw Error(JSON.stringify(await r.json(), undefined, 2));
      }
      return await r.json();
    });
    this.cache["get_children"] = undefined;
    this.cache["get_child_data_ranges"] = undefined;
    await this.update_script();
  }

  async find_and_replace(
    to_find,
    replace_with,
    null_terminate,
    allow_overflow
  ) {
    const find_replace_results = await fetch(`${this.uri}/find_and_replace`, {
      method: "POST",
      headers: {
        "Content-Type": "application/json",
      },
      body: JSON.stringify([
        "ofrak.core.strings.StringFindReplaceConfig",
        {
          to_find: to_find,
          replace_with: replace_with,
          null_terminate: null_terminate,
          allow_overflow: allow_overflow,
        },
      ]),
    }).then(async (r) => {
      if (!r.ok) {
        throw Error(JSON.stringify(await r.json(), undefined, 2));
      }
      return await r.json();
    });

    ingest_component_results(find_replace_results, this.resource_list);
    this.flush_cache();
    this.update();

    await this.update_script();
    return find_replace_results;
  }

  async add_comment(optional_range, comment) {
    await fetch(`${this.uri}/add_comment`, {
      method: "POST",
      headers: {
        "Content-Type": "application/json",
      },
      body: JSON.stringify([optional_range, comment]),
    }).then(async (r) => {
      if (!r.ok) {
        throw Error(JSON.stringify(await r.json(), undefined, 2));
      }
      const add_comment_results = await r.json();
      ingest_component_results(add_comment_results, this.resource_list);
    });
    this.flush_cache();
    this.update();

    await this.update_script();
  }

  async add_tag(tag) {
    await fetch(`${this.uri}/add_tag`, {
      method: "POST",
      headers: {
        "Content-Type": "application/json",
      },
      body: JSON.stringify(tag),
    }).then(async (r) => {
      if (!r.ok) {
        throw Error(JSON.stringify(await r.json(), undefined, 2));
      }
      const updated_model = await r.json();
      remote_model_to_resource(updated_model, this.resource_list);
    });
    this.flush_cache();
    this.update();

    await this.update_script();
  }

  async delete_comment(optional_range) {
    await fetch(`${this.uri}/delete_comment`, {
      method: "POST",
      headers: {
        "Content-Type": "application/json",
      },
      body: JSON.stringify(optional_range),
    }).then(async (r) => {
      if (!r.ok) {
        throw Error(JSON.stringify(await r.json(), undefined, 2));
      }
      const delete_comment_results = await r.json();
      ingest_component_results(delete_comment_results, this.resource_list);
    });
    this.flush_cache();
    this.update();

    await this.update_script();
  }

  async search_for_vaddr(vaddr_start, vaddr_end) {
    const matching_models = await fetch(`${this.uri}/search_for_vaddr`, {
      method: "POST",
      headers: {
        "Content-Type": "application/json",
      },
      body: JSON.stringify([vaddr_start, vaddr_end]),
    }).then(async (r) => {
      if (!r.ok) {
        throw Error(JSON.stringify(await r.json(), undefined, 2));
      }
      return await r.json();
    });
    return remote_models_to_resources(matching_models);
  }

  async update_script() {
    await fetch(`${this.uri}/get_script`, {
      method: "GET",
      headers: {
        "Content-Type": "application/json",
      },
    }).then(async (r) => {
      if (!r.ok) {
        throw Error(JSON.stringify(await r.json(), undefined, 2));
      }
      script.set(await r.json());
    });
  }

<<<<<<< HEAD
  async get_tags_and_num_components(
    target,
    analyzers,
    modifiers,
    packers,
    unpackers
  ) {
    return await fetch(`${this.uri}/get_tags_and_num_components`, {
=======
  async add_flush_to_disk_to_script(output_file_name) {
    await fetch(`${this.uri}/add_flush_to_disk_to_script`, {
>>>>>>> 38f6d987
      method: "POST",
      headers: {
        "Content-Type": "application/json",
      },
<<<<<<< HEAD
      body: JSON.stringify({
        target: target,
        analyzers: analyzers,
        modifiers: modifiers,
        packers: packers,
        unpackers: unpackers,
      }),
=======
      body: JSON.stringify(output_file_name),
>>>>>>> 38f6d987
    }).then(async (r) => {
      if (!r.ok) {
        throw Error(JSON.stringify(await r.json(), undefined, 2));
      }
<<<<<<< HEAD
      return await r.json();
    });
  }

  async get_components(
    show_all_components,
    target_filter,
    analyzers,
    modifiers,
    packers,
    unpackers
  ) {
    return await fetch(`${this.uri}/get_components`, {
      method: "POST",
      headers: {
        "Content-Type": "application/json",
      },
      body: JSON.stringify({
        show_all_components: show_all_components,
        target_filter: target_filter,
        analyzers: analyzers,
        modifiers: modifiers,
        packers: packers,
        unpackers: unpackers,
      }),
    }).then(async (r) => {
      if (!r.ok) {
        throw Error(JSON.stringify(await r.json(), undefined, 2));
      }
      return await r.json();
    });
  }

  async get_config_for_component(component) {
    return await fetch(
      `${this.uri}/get_config_for_component?component=${component}`,
      {
        method: "GET",
        headers: {
          "Content-Type": "application/json",
        },
      }
    ).then(async (r) => {
      if (!r.ok) {
        throw Error(JSON.stringify(await r.json(), undefined, 2));
      }
      return await r.json();
    });
  }

  async run_component(component, configtype, response) {
    const result = await fetch(
      `${this.uri}/run_component?component=${component}`,
      {
        method: "POST",
        headers: {
          "Content-Type": "application/json",
        },
        body: JSON.stringify([configtype, response]),
      }
    ).then(async (r) => {
      if (!r.ok) {
        throw Error(JSON.stringify(await r.json(), undefined, 2));
      }
      return await r.json();
    });
    ingest_component_results(result, this.resource_list);
    this.flush_cache();
    this.update();
    await this.update_script();
  }
=======
      await this.update_script();
    });
  }
>>>>>>> 38f6d987
}

export function remote_models_to_resources(remote_models, resources) {
  return Array.from(remote_models).map((m) =>
    remote_model_to_resource(m, resources)
  );
}

export function remote_model_to_resource(remote_model, resources) {
  const attrs = {};
  for (const [attr_t, info] of remote_model.attributes) {
    attrs[attr_t] = info[1];
  }
  const result = new RemoteResource(
    remote_model.id,
    remote_model.data_id,
    remote_model.parent_id,
    remote_model.tags,
    remote_model.caption,
    attrs,
    resources
  );

  if (resources) {
    resources[remote_model.id] = result;
  }

  return result;
}

function ingest_component_results(results, resources) {
  remote_models_to_resources(results["created"], resources);
  remote_models_to_resources(results["modified"], resources);
  for (const deleted_id of results["deleted"]) {
    delete resources[deleted_id];
  }
}<|MERGE_RESOLUTION|>--- conflicted
+++ resolved
@@ -508,7 +508,21 @@
     });
   }
 
-<<<<<<< HEAD
+  async add_flush_to_disk_to_script(output_file_name) {
+    await fetch(`${this.uri}/add_flush_to_disk_to_script`, {
+      method: "POST",
+      headers: {
+        "Content-Type": "application/json",
+      },
+      body: JSON.stringify(output_file_name),
+    }).then(async (r) => {
+      if (!r.ok) {
+        throw Error(JSON.stringify(await r.json(), undefined, 2));
+      }
+      await this.update_script();
+    });
+  }
+
   async get_tags_and_num_components(
     target,
     analyzers,
@@ -517,15 +531,10 @@
     unpackers
   ) {
     return await fetch(`${this.uri}/get_tags_and_num_components`, {
-=======
-  async add_flush_to_disk_to_script(output_file_name) {
-    await fetch(`${this.uri}/add_flush_to_disk_to_script`, {
->>>>>>> 38f6d987
-      method: "POST",
-      headers: {
-        "Content-Type": "application/json",
-      },
-<<<<<<< HEAD
+      method: "POST",
+      headers: {
+        "Content-Type": "application/json",
+      },
       body: JSON.stringify({
         target: target,
         analyzers: analyzers,
@@ -533,14 +542,10 @@
         packers: packers,
         unpackers: unpackers,
       }),
-=======
-      body: JSON.stringify(output_file_name),
->>>>>>> 38f6d987
-    }).then(async (r) => {
-      if (!r.ok) {
-        throw Error(JSON.stringify(await r.json(), undefined, 2));
-      }
-<<<<<<< HEAD
+    }).then(async (r) => {
+      if (!r.ok) {
+        throw Error(JSON.stringify(await r.json(), undefined, 2));
+      }
       return await r.json();
     });
   }
@@ -612,11 +617,6 @@
     this.update();
     await this.update_script();
   }
-=======
-      await this.update_script();
-    });
-  }
->>>>>>> 38f6d987
 }
 
 export function remote_models_to_resources(remote_models, resources) {
