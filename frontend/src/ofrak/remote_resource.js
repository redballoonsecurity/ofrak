import { Resource } from "./resource";
import { settings, script } from "../stores";

import { get } from "svelte/store";

let batchQueues = {};

function createQueue(route, maxlen) {
  batchQueues[route] = {
    maxlen: maxlen != undefined ? maxlen : 1024,
    requests: [],
    responses: {},
    timeout: null,
    getResults: async (requests) => {
      const queue = batchQueues[route];
      if (!requests) {
        requests = queue.requests;
        queue.requests = [];
      }

      const result_models = await fetch(
        `${get(settings).backendUrl}/batch/${route}`,
        {
          method: "POST",
          headers: {
            "Content-Type": "application/json",
          },
          body: JSON.stringify(requests),
        }
      ).then(async (r) => {
        if (!r.ok) {
          throw Error(JSON.stringify(await r.json(), undefined, 2));
        }
        return await r.json();
      });

      for (const [child_id, result_model] of Object.entries(result_models)) {
        if (!queue.responses[child_id]) {
          // This should only happen in two cases:
          // 1. The server responds with IDs we didn't ask for
          // 2. batchedCall was called with this ID twice, and an earlier batch
          //    resolved all of the responses for this ID already
          continue;
        }
        queue.responses[child_id].forEach((callback) => callback(result_model));
        delete queue.responses[child_id];
      }
    },
  };
}

async function batchedCall(resource, route, maxlen) {
  if (!batchQueues[route]) {
    createQueue(route, maxlen);
  }
  const queue = batchQueues[route];

  clearTimeout(queue.timeout);
  queue.requests.push(resource.resource_id);
  if (!queue.responses[resource.resource_id]) {
    queue.responses[resource.resource_id] = [];
  }
  let result = new Promise((resolve) => {
    queue.responses[resource.resource_id].push(resolve);
  });

  if (queue.requests.length > queue.maxlen) {
    const requestsCopy = queue.requests;
    queue.requests = [];
    await queue.getResults(requestsCopy);
  } else {
    queue.timeout = setTimeout(queue.getResults, 100);
  }

  return await result;
}

export class RemoteResource extends Resource {
  constructor(
    resource_id,
    data_id,
    parent_id,
    tags,
    caption,
    attributes,
    resource_list
  ) {
    super(resource_id, data_id, parent_id, tags, caption, attributes);

    this.resource_list = resource_list;
    this.uri = `${get(settings).backendUrl}/${this.resource_id}`;
    this.cache = {
      get_children: undefined,
      get_data_range_within_parent: undefined,
      get_child_data_ranges: undefined,
      get_data: undefined,
      get_ancestors: undefined,
      get_descendants: undefined,
    };
  }

  async flush_cache() {
    Object.keys(this.cache).forEach((k) => {
      this.cache[k] = undefined;
    });
  }

  update() {
    const newer = this.resource_list[this.resource_id];
    if (!newer) {
      return;
    }
    this.tags = newer.tags;
    this.caption = newer.caption;
    this.attributes = newer.attributes;
  }

  async get_latest_model() {
    const result = await fetch(`${this.uri}/`).then(async (r) => {
      if (!r.ok) {
        throw Error(JSON.stringify(await r.json(), undefined, 2));
      }
      return r.json();
    });
    remote_model_to_resource(result, this.resource_list);
    this.update();
  }

  async get_children(r_filter, r_sort) {
    if (this.cache["get_children"]) {
      return this.cache["get_children"];
    }

    const model = await batchedCall(this, "get_children");
    this.cache["get_children"] = remote_models_to_resources(
      model,
      this.resource_list
    );
    return this.cache["get_children"];
  }

  async get_data(range) {
    if (this.data_id === null) {
      return [];
    }

<<<<<<< HEAD
    // TODO: Implement data cache for ranges
    let range_query = "";
    if (range) {
      let [start, end] = range;
      range_query = `?range=[${start},${end}]`;
    }
=======
    if (!range) {
      if (this.cache["get_data"]) {
        return this.cache["get_data"];
      }

      let result = await fetch(`${this.uri}/get_data`)
        .then((r) => r.blob())
        .then((b) => b.arrayBuffer());
      this.cache["get_data"] = result;
      return result;
    }

    // TODO: Implement data cache for ranges
    let range_query = "";
    let [start, end] = range;
    range_query = `?range=[${start},${end}]`;
>>>>>>> eda09114
    let result = await fetch(`${this.uri}/get_data${range_query}`)
      .then((r) => r.blob())
      .then((b) => b.arrayBuffer());
    return result;
  }

  async get_data_length() {
    if (this.data_id === null) {
      return null;
    }
    let result = await fetch(`${this.uri}/get_data_length`).then((r) =>
      r.json()
    );
    return result;
  }

  async get_data_range_within_parent() {
    if (this.data_id === null) {
      return null;
    }
    let rj;
    if (this.cache["get_data_range_within_parent"]) {
      rj = this.cache["get_data_range_within_parent"];
    } else {
      rj = await batchedCall(this, "get_data_range_within_parent", 1024);
      this.cache["get_data_range_within_parent"] = rj;
    }
    if (rj.length !== 2 || (0 === rj[0] && 0 === rj[1])) {
      return null;
    }
    return rj;
  }

  async get_child_data_ranges() {
    if (this.cache["get_child_data_ranges"]) {
      return this.cache["get_child_data_ranges"];
    }

    let result = await fetch(`${this.uri}/get_child_data_ranges`).then((r) =>
      r.json()
    );
    this.cache["get_child_data_ranges"] = result;
    return result;
  }

  async unpack() {
    const unpack_results = await fetch(`${this.uri}/unpack`, {
      method: "POST",
    }).then(async (r) => {
      if (!r.ok) {
        throw Error(JSON.stringify(await r.json(), undefined, 2));
      }
      return r.json();
    });
    ingest_component_results(unpack_results, this.resource_list);
    this.flush_cache();
    this.update();

    await this.update_script();
  }

  async identify() {
    const identify_results = await fetch(`${this.uri}/identify`, {
      method: "POST",
    }).then(async (r) => {
      if (!r.ok) {
        throw Error(JSON.stringify(await r.json(), undefined, 2));
      }
      return r.json();
    });
    ingest_component_results(identify_results, this.resource_list);
    this.update();

    await this.update_script();
  }

  async unpack_recursively() {
    const unpack_recursively_results = await fetch(
      `${this.uri}/unpack_recursively`,
      { method: "POST" }
    ).then(async (r) => {
      if (!r.ok) {
        throw Error(JSON.stringify(await r.json(), undefined, 2));
      }
      return r.json();
    });
    ingest_component_results(unpack_recursively_results, this.resource_list);
    this.flush_cache();
    this.update();

    await this.update_script();
  }

  async pack() {
    const pack_results = await fetch(`${this.uri}/pack`, {
      method: "POST",
    }).then(async (r) => {
      if (!r.ok) {
        throw Error(JSON.stringify(await r.json(), undefined, 2));
      }
      return r.json();
    });
    ingest_component_results(pack_results, this.resource_list);
    this.flush_cache();
    this.update();

    await this.update_script();
  }

  async pack_recursively() {
    const pack_results = await fetch(`${this.uri}/pack_recursively`, {
      method: "POST",
    }).then(async (r) => {
      if (!r.ok) {
        throw Error(JSON.stringify(await r.json(), undefined, 2));
      }
      return r.json();
    });
    ingest_component_results(pack_results, this.resource_list);
    this.flush_cache();
    this.update();

    await this.update_script();
  }

  async data_summary() {
    const data_summary_results = await fetch(`${this.uri}/data_summary`, {
      method: "POST",
    }).then(async (r) => {
      if (!r.ok) {
        throw Error(JSON.stringify(await r.json(), undefined, 2));
      }
      return r.json();
    });
    ingest_component_results(data_summary_results, this.resource_list);
    this.update();
  }

  async analyze() {
    const analyze_results = await fetch(`${this.uri}/analyze`, {
      method: "POST",
    }).then(async (r) => {
      if (!r.ok) {
        throw Error(JSON.stringify(await r.json(), undefined, 2));
      }
      return r.json();
    });
    ingest_component_results(analyze_results, this.resource_list);
    this.flush_cache();
    this.update();

    await this.update_script();
  }

  async get_parent() {
    const parent_model = await fetch(`${this.uri}/get_parent`).then(
      async (r) => {
        if (!r.ok) {
          throw Error(JSON.stringify(await r.json(), undefined, 2));
        }
        return r.json();
      }
    );
    return remote_model_to_resource(parent_model);
  }

  async get_ancestors(r_filter) {
    if (this.cache["get_ancestors"]) {
      return this.cache["get_ancestors"];
    }

    const ancestor_models = await fetch(`${this.uri}/get_ancestors`).then(
      async (r) => {
        if (!r.ok) {
          throw Error(JSON.stringify(await r.json(), undefined, 2));
        }
        return r.json();
      }
    );
    this.cache["get_ancestors"] = remote_models_to_resources(ancestor_models);
    return this.cache["get_ancestors"];
  }

  async get_descendants() {
    if (this.cache["get_descendants"]) {
      return this.cache["get_descendants"];
    }

    const descendant_models = await fetch(`${this.uri}/get_descendants`).then(
      async (r) => {
        if (!r.ok) {
          throw Error(JSON.stringify(await r.json(), undefined, 2));
        }
        return r.json();
      }
    );
    this.cache["get_descendants"] =
      remote_models_to_resources(descendant_models);
    return this.cache["get_descendants"];
  }

  async queue_patch(data, start, end, after, before) {
    // TODO: Implement after and before

    start = start || 0;
    end = end || 0;
    const patch_results = await fetch(
      `${this.uri}/queue_patch?start=${start}&end=${end}`,
      {
        method: "POST",
        body: data,
      }
    ).then(async (r) => {
      if (!r.ok) {
        throw Error(JSON.stringify(await r.json(), undefined, 2));
      }
      return r.json();
    });
    this.flush_cache();
    await this.update_script();
  }

  async create_child(
    tags,
    attributes,
    data,
    data_range,
    data_after,
    data_before
  ) {
    // TODO: Implement tags, attributes, data, data_after, data_before

    await fetch(`${this.uri}/create_mapped_child`, {
      method: "POST",
      headers: {
        "Content-Type": "application/json",
      },
      body: JSON.stringify(data_range),
    }).then(async (r) => {
      if (!r.ok) {
        throw Error(JSON.stringify(await r.json(), undefined, 2));
      }
      return await r.json();
    });
    this.cache["get_children"] = undefined;
    this.cache["get_child_data_ranges"] = undefined;
    await this.update_script();
  }

  async find_and_replace(
    to_find,
    replace_with,
    null_terminate,
    allow_overflow
  ) {
    const find_replace_results = await fetch(`${this.uri}/find_and_replace`, {
      method: "POST",
      headers: {
        "Content-Type": "application/json",
      },
      body: JSON.stringify([
        "ofrak.core.strings.StringFindReplaceConfig",
        {
          to_find: to_find,
          replace_with: replace_with,
          null_terminate: null_terminate,
          allow_overflow: allow_overflow,
        },
      ]),
    }).then(async (r) => {
      if (!r.ok) {
        throw Error(JSON.stringify(await r.json(), undefined, 2));
      }
      return await r.json();
    });

    ingest_component_results(find_replace_results, this.resource_list);
    this.flush_cache();
    this.update();

    await this.update_script();
    return find_replace_results;
  }

  async add_comment(optional_range, comment) {
    await fetch(`${this.uri}/add_comment`, {
      method: "POST",
      headers: {
        "Content-Type": "application/json",
      },
      body: JSON.stringify([optional_range, comment]),
    }).then(async (r) => {
      if (!r.ok) {
        throw Error(JSON.stringify(await r.json(), undefined, 2));
      }
      const add_comment_results = await r.json();
      ingest_component_results(add_comment_results, this.resource_list);
    });
    this.flush_cache();
    this.update();

    await this.update_script();
  }

  async add_tag(tag) {
    await fetch(`${this.uri}/add_tag`, {
      method: "POST",
      headers: {
        "Content-Type": "application/json",
      },
      body: JSON.stringify(tag),
    }).then(async (r) => {
      if (!r.ok) {
        throw Error(JSON.stringify(await r.json(), undefined, 2));
      }
      const updated_model = await r.json();
      remote_model_to_resource(updated_model, this.resource_list);
    });
    this.flush_cache();
    this.update();

    await this.update_script();
  }

  async delete_comment(optional_range) {
    await fetch(`${this.uri}/delete_comment`, {
      method: "POST",
      headers: {
        "Content-Type": "application/json",
      },
      body: JSON.stringify(optional_range),
    }).then(async (r) => {
      if (!r.ok) {
        throw Error(JSON.stringify(await r.json(), undefined, 2));
      }
      const delete_comment_results = await r.json();
      ingest_component_results(delete_comment_results, this.resource_list);
    });
    this.flush_cache();
    this.update();

    await this.update_script();
  }

  async search_for_vaddr(vaddr_start, vaddr_end) {
    const matching_models = await fetch(`${this.uri}/search_for_vaddr`, {
      method: "POST",
      headers: {
        "Content-Type": "application/json",
      },
      body: JSON.stringify([vaddr_start, vaddr_end]),
    }).then(async (r) => {
      if (!r.ok) {
        throw Error(JSON.stringify(await r.json(), undefined, 2));
      }
      return await r.json();
    });
    return remote_models_to_resources(matching_models);
  }

  async update_script() {
    await fetch(`${this.uri}/get_script`, {
      method: "GET",
      headers: {
        "Content-Type": "application/json",
      },
    }).then(async (r) => {
      if (!r.ok) {
        throw Error(JSON.stringify(await r.json(), undefined, 2));
      }
      script.set(await r.json());
    });
  }

  async add_flush_to_disk_to_script(output_file_name) {
    await fetch(`${this.uri}/add_flush_to_disk_to_script`, {
      method: "POST",
      headers: {
        "Content-Type": "application/json",
      },
      body: JSON.stringify(output_file_name),
    }).then(async (r) => {
      if (!r.ok) {
        throw Error(JSON.stringify(await r.json(), undefined, 2));
      }
      await this.update_script();
    });
  }

  async get_tags_and_num_components(
    target,
    analyzers,
    modifiers,
    packers,
    unpackers
  ) {
    return await fetch(`${this.uri}/get_tags_and_num_components`, {
      method: "POST",
      headers: {
        "Content-Type": "application/json",
      },
      body: JSON.stringify({
        target: target,
        analyzers: analyzers,
        modifiers: modifiers,
        packers: packers,
        unpackers: unpackers,
      }),
    }).then(async (r) => {
      if (!r.ok) {
        throw Error(JSON.stringify(await r.json(), undefined, 2));
      }
      return await r.json();
    });
  }

  async get_components(
    show_all_components,
    targetFilter,
    analyzers,
    modifiers,
    packers,
    unpackers
  ) {
    return await fetch(`${this.uri}/get_components`, {
      method: "POST",
      headers: {
        "Content-Type": "application/json",
      },
      body: JSON.stringify({
        show_all_components: show_all_components,
        target_filter: targetFilter,
        analyzers: analyzers,
        modifiers: modifiers,
        packers: packers,
        unpackers: unpackers,
      }),
    }).then(async (r) => {
      if (!r.ok) {
        throw Error(JSON.stringify(await r.json(), undefined, 2));
      }
      return await r.json();
    });
  }

  async get_config_for_component(component) {
    return await fetch(
      `${this.uri}/get_config_for_component?component=${component}`,
      {
        method: "GET",
        headers: {
          "Content-Type": "application/json",
        },
      }
    ).then(async (r) => {
      if (!r.ok) {
        throw Error(JSON.stringify(await r.json(), undefined, 2));
      }
      return await r.json();
    });
  }

  async run_component(component, configtype, response) {
    const result = await fetch(
      `${this.uri}/run_component?component=${component}`,
      {
        method: "POST",
        headers: {
          "Content-Type": "application/json",
        },
        body: JSON.stringify([configtype, response]),
      }
    ).then(async (r) => {
      if (!r.ok) {
        throw Error(JSON.stringify(await r.json(), undefined, 2));
      }
      return await r.json();
    });
    ingest_component_results(result, this.resource_list);
    this.flush_cache();
    this.update();
    await this.update_script();
    return result;
  }
}

export function remote_models_to_resources(remote_models, resources) {
  return Array.from(remote_models).map((m) =>
    remote_model_to_resource(m, resources)
  );
}

export function remote_model_to_resource(remote_model, resources) {
  const attrs = {};
  for (const [attr_t, info] of remote_model.attributes) {
    attrs[attr_t] = info[1];
  }
  const result = new RemoteResource(
    remote_model.id,
    remote_model.data_id,
    remote_model.parent_id,
    remote_model.tags,
    remote_model.caption,
    attrs,
    resources
  );

  if (resources) {
    resources[remote_model.id] = result;
  }

  return result;
}

function ingest_component_results(results, resources) {
  remote_models_to_resources(results["created"], resources);
  remote_models_to_resources(results["modified"], resources);
  for (const deleted_id of results["deleted"]) {
    delete resources[deleted_id];
  }
}<|MERGE_RESOLUTION|>--- conflicted
+++ resolved
@@ -144,14 +144,6 @@
       return [];
     }
 
-<<<<<<< HEAD
-    // TODO: Implement data cache for ranges
-    let range_query = "";
-    if (range) {
-      let [start, end] = range;
-      range_query = `?range=[${start},${end}]`;
-    }
-=======
     if (!range) {
       if (this.cache["get_data"]) {
         return this.cache["get_data"];
@@ -168,7 +160,6 @@
     let range_query = "";
     let [start, end] = range;
     range_query = `?range=[${start},${end}]`;
->>>>>>> eda09114
     let result = await fetch(`${this.uri}/get_data${range_query}`)
       .then((r) => r.blob())
       .then((b) => b.arrayBuffer());
