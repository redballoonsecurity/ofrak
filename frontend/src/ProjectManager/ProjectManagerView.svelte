--- conflicted
+++ resolved
@@ -177,44 +177,6 @@
   }
 </script>
 
-<<<<<<< HEAD
-<div class="title">OFRAK Project Manager</div>
-<div class="hbox">
-  <div class="toolbar">
-    <ProjectManagerToolbar
-      bind:focus="{focus}"
-      openProject="{openProject}"
-      bind:showProjectManager="{showProjectManager}"
-      bind:forceRefreshProject="{forceRefreshProject}"
-    />
-  </div>
-  <div class="manager">
-    <Split vertical="{true}" percentOfFirstSplit="{70}">
-      <Split percentOfFirstSplit="{50}" slot="first">
-        <Pane slot="first">
-          <div class="sub-title">
-            <ProjectManagerFocusableLabel
-              bind:focus="{focus}"
-              label="Binaries"
-              newFocus="{{
-                object: ProjectManagerAddBinaryToProject,
-                args: {},
-              }}"
-            />
-          </div>
-          <div class="hbox2">
-            <div class="content">
-              {#key forceRefreshProject}
-                {#each binariesForProject as binaryName}
-                  <div class="element">
-                    <ProjectManagerCheckbox
-                      ownValue="{binaryName}"
-                      bind:focus="{focusBinary}"
-                    />
-                  </div>
-                {/each}
-              {/key}
-=======
 <div class="vbox">
   <div class="title">OFRAK Project Manager</div>
   <div class="hbox">
@@ -239,7 +201,6 @@
                   args: {},
                 }}"
               />
->>>>>>> af4f9359
             </div>
             <div class="hbox2">
               <div class="content">
