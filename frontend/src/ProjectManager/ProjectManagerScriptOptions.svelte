<<<<<<< HEAD
=======
<style>
  .hbox {
    display: flex;
    flex-direction: row;
    flex-wrap: nowrap;
    justify-content: flex-start;
    width: 100%;
    height: 100%;
    max-height: 100%;
  }

  .toolbar {
    max-width: 15%;
    min-width: 15%;
  }

  .script {
    max-width: 85%;
    min-width: 85%;
  }
</style>

>>>>>>> af4f9359
<script>
  import { onMount } from "svelte";
  import { selectedProject, settings, selected } from "../stores";
<<<<<<< HEAD
  import Icon from "../Icon.svelte";
  import Button from "../utils/Button.svelte";
=======
  import Script from "../utils/Script.svelte";
  import Toolbar from "../Toolbar.svelte";
  import LoadingAnimation from "../LoadingAnimation.svelte";
>>>>>>> af4f9359

  export let args;
  let showScriptPromise = new Promise(() => {});

  async function deleteScript() {
    await fetch(`${$settings.backendUrl}/delete_script_from_project`, {
      method: "POST",
      headers: {
        "Content-Type": "application/json",
      },
      body: JSON.stringify({
        id: $selectedProject.session_id,
        script: args.name,
      }),
    }).then(async (r) => {
      if (!r.ok) {
        throw Error(JSON.stringify(await r.json(), undefined, 2));
      }
      $selectedProject = await fetch(
        `${$settings.backendUrl}/get_project_by_id?id=${$selectedProject.session_id}`
      ).then((r) => {
        if (!r.ok) {
          throw Error(r.statusText);
        }
        return r.json();
      });
      return await r.json();
    });
  }

  $: showScriptPromise = fetch(
    `${$settings.backendUrl}/get_project_script?project=${$selectedProject.session_id}&script=${args.name}`
  ).then(async (r) => {
    if (!r.ok) {
      throw Error(r.statusText);
    }
    return (await r.text()).split("\n");
  });

  let toolbarButtons = [
    {
      text: "Delete Script",
      iconUrl: "/icons/trash.svg",
      shortcut: "D",
      onclick: () => {
        deleteScript;
      },
    },
  ];
</script>

<<<<<<< HEAD
<div>
  <Button
    on:click="{(e) => {
      e.stopPropagation();
      deleteScript();
    }}"><Icon url="/icons/trash.svg" />Delete {args.name} from project.</Button
  >
=======
<div class="hbox">
  <div class="toolbar">
    <Toolbar toolbarButtons="{toolbarButtons}" />
  </div>
  <div class="script">
    {#await showScriptPromise}
      <LoadingAnimation />
    {:then loadedScript}
      <Script script="{loadedScript}" />
    {/await}
  </div>
>>>>>>> af4f9359
</div><|MERGE_RESOLUTION|>--- conflicted
+++ resolved
@@ -1,5 +1,3 @@
-<<<<<<< HEAD
-=======
 <style>
   .hbox {
     display: flex;
@@ -22,18 +20,12 @@
   }
 </style>
 
->>>>>>> af4f9359
 <script>
   import { onMount } from "svelte";
   import { selectedProject, settings, selected } from "../stores";
-<<<<<<< HEAD
-  import Icon from "../Icon.svelte";
-  import Button from "../utils/Button.svelte";
-=======
   import Script from "../utils/Script.svelte";
   import Toolbar from "../Toolbar.svelte";
   import LoadingAnimation from "../LoadingAnimation.svelte";
->>>>>>> af4f9359
 
   export let args;
   let showScriptPromise = new Promise(() => {});
@@ -85,15 +77,6 @@
   ];
 </script>
 
-<<<<<<< HEAD
-<div>
-  <Button
-    on:click="{(e) => {
-      e.stopPropagation();
-      deleteScript();
-    }}"><Icon url="/icons/trash.svg" />Delete {args.name} from project.</Button
-  >
-=======
 <div class="hbox">
   <div class="toolbar">
     <Toolbar toolbarButtons="{toolbarButtons}" />
@@ -105,5 +88,4 @@
       <Script script="{loadedScript}" />
     {/await}
   </div>
->>>>>>> af4f9359
 </div>