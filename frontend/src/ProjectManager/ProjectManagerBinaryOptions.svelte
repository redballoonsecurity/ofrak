--- conflicted
+++ resolved
@@ -1,9 +1,3 @@
-<<<<<<< HEAD
-<script>
-  import { selectedProject, settings, selected } from "../stores";
-  import Icon from "../Icon.svelte";
-  import Button from "../utils/Button.svelte";
-=======
 <style>
   .hbox {
     display: flex;
@@ -23,7 +17,7 @@
 <script>
   import { selectedProject, settings, selected } from "../stores";
   import Toolbar from "../Toolbar.svelte";
->>>>>>> af4f9359
+  import Button from "../utils/Button.svelte";
 
   export let args, selectedBinaryName, forceRefreshProject;
 
@@ -67,18 +61,8 @@
   ];
 </script>
 
-<<<<<<< HEAD
-<div>
-  <Button
-    on:click="{(e) => {
-      e.stopPropagation();
-      deleteBinary();
-    }}"><Icon url="/icons/trash.svg" />Delete {args.name} from project.</Button
-  >
-=======
 <div class="hbox">
   <div class="toolbar">
     <Toolbar toolbarButtons="{toolbarButtons}" />
   </div>
->>>>>>> af4f9359
 </div>