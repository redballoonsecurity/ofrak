--- conflicted
+++ resolved
@@ -9,30 +9,7 @@
     align-items: start;
     justify-content: end;
   }
-
-<<<<<<< HEAD
-  .hbox {
-    display: flex;
-    flex-direction: row;
-    flex-wrap: nowrap;
-    justify-content: flex-start;
-    align-items: stretch;
-    line-height: var(--line-height);
-    font-size: 0.95em;
-  }
-
-  .spacer {
-    width: 2em;
-    min-width: 2em;
-  }
-
-  .line-numbers {
-    text-align: right;
-  }
-
-  .textarea {
-    white-space: pre;
-=======
+  
   .buttonbar button {
     display: flex;
     align-items: center;
@@ -41,19 +18,14 @@
     margin-left: 0.5em;
     border: 0;
     background: var(--main-bg-color);
->>>>>>> af4f9359
   }
 </style>
 
 <script>
   import hljs from "highlight.js";
   import python from "highlight.js/lib/languages/python";
-<<<<<<< HEAD
   import Button from "./utils/Button.svelte";
-
-=======
   import Script from "./utils/Script.svelte";
->>>>>>> af4f9359
   import Icon from "./Icon.svelte";
 
   import { script, selectedResource } from "./stores.js";
