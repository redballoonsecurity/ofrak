<style>
  h1 {
    text-transform: uppercase;
    font-weight: bold;
    color: inherit;
    font-size: xxx-large;
    line-height: 1;
    margin: 0;
    max-width: 50%;
    text-align: center;
  }

  form {
    width: 35%;
    max-width: 50%;
    display: flex;
  }

  form > select {
    max-width: 90%;
    flex-grow: 1;
  }

  form > button {
    max-width: 10%;
    flex-grow: 1;
  }

  .center {
    display: flex;
    flex-direction: column;
    justify-content: center;
    align-items: center;
    width: 100%;
    height: 100%;
    color: var(--main-fg-color);
  }

  button,
  select,
  option,
  input {
    background-color: var(--main-bg-color);
    color: inherit;
    border: 1px solid;
    border-color: inherit;
    border-radius: 0;
    padding-top: 0.5em;
    padding-bottom: 0.5em;
    padding-left: 1em;
    padding-right: 1em;
    margin: 0.5em;
    font-size: inherit;
    font-family: var(--font);
    box-shadow: none;
  }

  button:hover:not([disabled]),
  button:focus:not([disabled]) {
    outline: none;
    box-shadow: inset 1px 1px 0, inset -1px -1px 0;
  }

  button:active:not([disabled]) {
    box-shadow: inset 2px 2px 0, inset -2px -2px 0;
  }

  button:disabled {
    opacity: 0.45;
    cursor: not-allowed;
  }

  option {
    font-family: monospace;
  }

  .dragging {
    margin: 3em;
    border: 5px dashed var(--main-fg-color);
    width: calc(100% - 6em);
    height: calc(100% - 6em);
  }

  input[type="file"] {
    display: none;
  }

  .maxwidth {
    max-width: 50%;
    width: 50%;
    margin: 1em 0;
    display: flex;
    flex-direction: row;
    justify-content: center;
    align-items: center;
  }

  .clickable {
    cursor: pointer;
  }
<<<<<<< HEAD

  .project-options {
    display: flex;
    flex-direction: column;
  }

  .project-input {
    display: flex;
    flex-direction: column;
  }

  .project {
    display: flex;
    flex-direction: column;
    justify-content: stretch;
    align-items: stretch;
    width: 50%;
  }

  .advanced {
    display: flex;
    flex-direction: column;
    width: 100%;
  }

  .advanced-options {
    display: flex;
    flex-direction: row;
  }

  .advanced-check {
    margin: 0.5em;
  }

  .advanced-options > button {
    width: 25%;
  }

  .advanced-options > input {
    width: 75%;
=======
  /* TODO: This checkbox should be replaced with a properly placed button to access all settings */
  .experiment-features-check {
    position: fixed;
    top: 3em;
    left: 3em;
>>>>>>> 6c3ad100
  }
</style>

<script>
  import Animals from "./Animals.svelte";
  import LoadingAnimation from "./LoadingAnimation.svelte";
  import LoadingText from "./LoadingText.svelte";
  import TextDivider from "./TextDivider.svelte";

  import { animals } from "./animals.js";
  import { selected, settings, selectedProject } from "./stores.js";
  import { remote_model_to_resource } from "./ofrak/remote_resource";

  import { onMount } from "svelte";
<<<<<<< HEAD
  import { numBytesToQuantity } from "./helpers";
=======
  import { numBytesToQuantity, saveSettings } from "./helpers";
>>>>>>> 6c3ad100
  import Checkbox from "./Checkbox.svelte";

  export let rootResourceLoadPromise,
    showRootResource,
    showProjectManager,
    resources,
    rootResource,
    resourceNodeDataMap,
    browsedFiles,
    fileinput;
  let dragging = false,
    selectedPreExistingRoot = null,
    preExistingRootsPromise = new Promise(() => {}),
    preExistingProjectsPromise = new Promise(() => {}),
    tryHash = !!window.location.hash;
  let mouseX,
    selectedAnimal,
    showProjectOptions,
    newProjectName,
    gitUrl,
    projectPath,
    showAdvancedProjectOptions;
  const warnFileSize = 250 * 1024 * 1024;
  const fileChunkSize = warnFileSize;

  async function sendChunk(id, f, start) {
    let end = Math.min(start + fileChunkSize, f.size);
    await fetch(
      `${$settings.backendUrl}/root_resource_chunk?id=${id}&start=${start}&end=${end}`,
      {
        method: "POST",
        body: await f.slice(start, end),
      }
    );
  }

  async function createRootResource(f) {
    let rootModel;
    if (
      f.size > warnFileSize &&
      !window.confirm(
        `Loading a large file (${numBytesToQuantity(
          f.size
        )} > ${numBytesToQuantity(warnFileSize)}) may be slow. Are you sure?`
      )
    ) {
      showRootResource = false;
      return;
    }
    if (f.size > warnFileSize) {
      let id = await fetch(
        `${$settings.backendUrl}/init_chunked_root_resource?name=${f.name}&size=${f.size}`,
        { method: "POST" }
      ).then((r) => r.json());
      let chunkStartAddrs = Array.from(
        { length: Math.ceil(f.size / fileChunkSize) },
        (v, i) => i * fileChunkSize
      );
      await Promise.all(
        chunkStartAddrs.map((start) => sendChunk(id, f, start))
      );

      rootModel = await fetch(
        `${$settings.backendUrl}/create_chunked_root_resource?id=${id}&name=${f.name}`,
        {
          method: "POST",
        }
      ).then((r) => r.json());
    } else {
      rootModel = await fetch(
        `${$settings.backendUrl}/create_root_resource?name=${f.name}`,
        {
          method: "POST",
          body: await f.arrayBuffer(),
        }
      ).then((r) => r.json());
    }
    rootResource = remote_model_to_resource(rootModel, resources);
    $selected = rootModel.id;
  }

  function choosePreExistingRoot() {
    if (selectedPreExistingRoot) {
      dragging = false;
      showRootResource = true;

      rootResource = remote_model_to_resource(
        selectedPreExistingRoot,
        resources
      );
      $selected = selectedPreExistingRoot.id;

      rootResourceLoadPromise = Promise.resolve(undefined);
    }
  }

  async function createNewProject() {
    let result = await fetch(`${$settings.backendUrl}/create_new_project`, {
      method: "POST",
      headers: {
        "Content-Type": "application/json",
      },
      body: JSON.stringify({
        name: newProjectName,
      }),
    }).then((r) => {
      if (!r.ok) {
        throw Error(r.statusText);
      }
      return r.json();
    });
    $selectedProject = await fetch(
      `${$settings.backendUrl}/get_project_by_id?id=${result.id}`
    ).then((r) => {
      if (!r.ok) {
        throw Error(r.statusText);
      }
      return r.json();
    });
    showProjectManager = true;
  }

  async function cloneProjectFromGit() {
    let result = await fetch(`${$settings.backendUrl}/clone_project_from_git`, {
      method: "POST",
      headers: {
        "Content-Type": "application/json",
      },
      body: JSON.stringify({
        url: gitUrl,
      }),
    })
      .then((r) => {
        if (!r.ok) {
          throw Error(r.statusText);
        }
        return r.json();
      })
      .catch((e) => {
        try {
          let errorObject = JSON.parse(e.message);
          alert(`${errorObject.type}: ${errorObject.message}`);
        } catch {
          alert(e);
        }
        console.error(e);
      });
    $selectedProject = await fetch(
      `${$settings.backendUrl}/get_project_by_id?id=${result.id}`
    ).then((r) => {
      if (!r.ok) {
        throw Error(r.statusText);
      }
      return r.json();
    });
    showProjectManager = true;
  }

  async function changeProjectPath() {
    let result = await fetch(`${$settings.backendUrl}/set_projects_path`, {
      method: "POST",
      headers: {
        "Content-Type": "application/json",
      },
      body: JSON.stringify({
        path: projectPath,
      }),
    })
      .then((r) => {
        if (!r.ok) {
          throw Error(r.statusText);
        }
        return r.json();
      })
      .catch((e) => {
        try {
          let errorObject = JSON.parse(e.message);
          alert(`${errorObject.type}: ${errorObject.message}`);
        } catch {
          alert(e);
        }
        console.error(e);
      });
    projectPath = await fetch(`${$settings.backendUrl}/get_projects_path`).then(
      (r) => r.json()
    );
    preExistingProjectsPromise = await fetch(
      `${$settings.backendUrl}/get_all_projects`
    ).then((r) => r.json());
  }

  async function handleDrop(e) {
    dragging = false;
    if (e.dataTransfer.files.length > 0) {
      showRootResource = true;
      const f = e.dataTransfer.files[0];
      rootResourceLoadPromise = createRootResource(f);
      await rootResourceLoadPromise;
    }
  }

  $: if (browsedFiles && browsedFiles.length > 0) {
    showRootResource = true;
    const f = browsedFiles[0];
    rootResourceLoadPromise = createRootResource(f);
  }

  async function getResourcesFromHash(resourceId) {
    const root = await fetch(
      `${$settings.backendUrl}/${resourceId}/get_root`
    ).then((r) => {
      if (!r.ok) {
        throw Error(r.statusText);
      }
      return r.json();
    });

    rootResource = remote_model_to_resource(root, resources);
    $selected = root.id;

    let resource = await fetch(`${$settings.backendUrl}/${resourceId}/`).then(
      (r) => {
        if (!r.ok) {
          throw Error(r.statusText);
        }
        return r.json();
      }
    );
    resources[resource.id] = remote_model_to_resource(resource, resources);
    if (resourceNodeDataMap[resource.id] === undefined) {
      resourceNodeDataMap[resource.id] = {};
    }
    resourceNodeDataMap[resource.id].collapsed = false;
    while (resource.parent_id) {
      resource = await fetch(
        `${$settings.backendUrl}/${resource.parent_id}/`
      ).then((r) => {
        if (!r.ok) {
          throw Error(r.statusText);
        }
        return r.json();
      });
      resources[resource.id] = remote_model_to_resource(resource, resources);

      if (resourceNodeDataMap[resource.id] === undefined) {
        resourceNodeDataMap[resource.id] = {};
      }
      resourceNodeDataMap[resource.id].collapsed = false;
    }

    showRootResource = true;
    rootResourceLoadPromise = Promise.resolve(undefined);
    $selected = resourceId;
  }
  $: if ($settings) {
    saveSettings();
  }

  if (tryHash) {
    const linkedId = window.location.hash.slice(1);
    getResourcesFromHash(linkedId).catch((error) => {
      console.error(error);
      window.location.replace("/");
    });
  }

  onMount(async () => {
    preExistingRootsPromise = await fetch(
      `${$settings.backendUrl}/get_root_resources`
    ).then((r) => r.json());
    projectPath = await fetch(`${$settings.backendUrl}/get_projects_path`).then(
      (r) => r.json()
    );
    preExistingProjectsPromise = await fetch(
      `${$settings.backendUrl}/get_all_projects`
    ).then((r) => r.json());
  });
</script>

{#if !tryHash}
  <div
    class="experiment-features-check"
    style:color="{animals[selectedAnimal]?.color || "var(--main-fg-color)"}"
  >
    <Checkbox
      bind:checked="{$settings.experimentalFeatures}"
      leftbox="{true}"
      nomargin="{true}">Enable Experimental OFRAK Features</Checkbox
    >
  </div>
  <!-- svelte-ignore a11y-click-events-have-key-events -->
  <div
    class="center clickable {dragging ? 'dragging' : ''}"
    on:dragover|preventDefault="{(e) => {
      dragging = true;
      mouseX = e.clientX;
    }}"
    on:dragleave|preventDefault="{() => (dragging = false)}"
    on:drop|preventDefault="{handleDrop}"
    on:mousemove="{(e) => (mouseX = e.clientX)}"
    on:mouseleave="{() => (mouseX = undefined)}"
    on:click="{() => {
      if (!showProjectOptions) {
        fileinput.click();
      }
    }}"
    style:border-color="{animals[selectedAnimal]?.color ||
      "var(--main-fg-color)"}"
    style:color="{animals[selectedAnimal]?.color || "var(--main-fg-color)"}"
  >
    {#if !dragging && !showProjectOptions}
      <h1>Drag in a file to analyze</h1>
      <p style:margin-bottom="0">
        Click anwyhere to browse for a file to analyze
      </p>
    {:else if dragging}
      <h1>Drop the file!</h1>
    {:else if showProjectOptions}
      <h1>Project Options</h1>
      <TextDivider
        color="{animals[selectedAnimal]?.color || 'var(--main-fg-color)'}"
      />
    {/if}
    {#if !showProjectOptions}
      <input type="file" bind:this="{fileinput}" bind:files="{browsedFiles}" />

      <div class="maxwidth">
        <TextDivider
          color="{animals[selectedAnimal]?.color || 'var(--main-fg-color)'}"
        >
          OR
        </TextDivider>
      </div>
    {/if}
    {#await preExistingRootsPromise}
      <LoadingText />
    {:then preExistingRootResources}
      {#if !showProjectOptions && preExistingRootsPromise && preExistingRootsPromise.length > 0}
        <form on:submit|preventDefault="{choosePreExistingRoot}">
          <select
            on:click|stopPropagation="{() => undefined}"
            bind:value="{selectedPreExistingRoot}"
          >
            <option value="{null}">Open existing resource</option>
            {#each preExistingRootResources as preExistingRoot}
              <option value="{preExistingRoot}">
                {preExistingRoot.id} &ndash;
                {#if preExistingRoot.caption}
                  {preExistingRoot.caption}
                {:else}
                  Untagged
                {/if}
              </option>
            {/each}
          </select>

          <button
            on:click|stopPropagation="{() => undefined}"
            disabled="{!selectedPreExistingRoot}"
            type="submit">Go!</button
          >
        </form>
      {:else if !showProjectOptions}
        No resources loaded yet.
      {/if}
    {:catch}
      <p>Failed to get any pre-existing root resources!</p>
      <p>The back end server may be down.</p>
    {/await}
    {#if $settings.experimentalFeatures}
      <div class="project">
        {#if showProjectOptions}
          <div class="project-options">
            <div class="project-input">
              <input
                on:click|stopPropagation
                type="text"
                bind:value="{newProjectName}"
                placeholder="Project Name"
              />
              <button
                disabled="{!(newProjectName?.length > 0)}"
                on:click|stopPropagation="{createNewProject}"
                >Create New Project</button
              >
            </div>
            <TextDivider
              color="{animals[selectedAnimal]?.color || 'var(--main-fg-color)'}"
            >
              OR
            </TextDivider>
            <div class="project-input">
              {#await preExistingProjectsPromise then projects}
                <select
                  on:click|stopPropagation
                  bind:value="{$selectedProject}"
                >
                  <option value="{undefined}" selected disabled
                    >Select a Project</option
                  >
                  {#each projects as project}
                    <option value="{project}">
                      {project.name}: {project.session_id}
                    </option>
                  {/each}
                </select>
                <button
                  disabled="{!$selectedProject}"
                  on:click|stopPropagation="{(e) => {
                    showProjectManager = true;
                  }}">Open Existing Project</button
                >
              {/await}
            </div>
            <TextDivider
              color="{animals[selectedAnimal]?.color || 'var(--main-fg-color)'}"
            >
              OR
            </TextDivider>
            <div class="project-input">
              <input
                on:click|stopPropagation
                type="text"
                bind:value="{gitUrl}"
                placeholder="Git Url"
              />
              <button
                disabled="{!(gitUrl?.length > 0)}"
                on:click|stopPropagation="{cloneProjectFromGit}"
                >Clone Project From Git</button
              >
            </div>
          </div>
          <div class="advanced">
            <div class="advanced-check">
              <Checkbox
                leftbox="{true}"
                bind:checked="{showAdvancedProjectOptions}"
                >Show Advanced Options</Checkbox
              >
            </div>
            {#if showAdvancedProjectOptions}
              <div class="advanced-options">
                <input bind:value="{projectPath}" placeholder="{projectPath}" />
                <button on:click|stopPropagation="{changeProjectPath}"
                  >Set Location</button
                >
              </div>
            {/if}
          </div>
          <button
            on:click|stopPropagation="{(e) => {
              showProjectOptions = false;
            }}">Back</button
          >
        {:else}
          <button
            on:click|stopPropagation="{(e) => {
              showProjectOptions = true;
            }}">Show Project Options</button
          >
        {/if}
      </div>
    {/if}
    <Animals
      x="{mouseX}"
      visible="{true}"
      bind:selectedAnimal="{selectedAnimal}"
    />
  </div>
{:else}
  <div class="center">
    <LoadingAnimation />
  </div>
{/if}<|MERGE_RESOLUTION|>--- conflicted
+++ resolved
@@ -98,7 +98,6 @@
   .clickable {
     cursor: pointer;
   }
-<<<<<<< HEAD
 
   .project-options {
     display: flex;
@@ -139,13 +138,13 @@
 
   .advanced-options > input {
     width: 75%;
-=======
-  /* TODO: This checkbox should be replaced with a properly placed button to access all settings */
+  }
+
+    /* TODO: This checkbox should be replaced with a properly placed button to access all settings */
   .experiment-features-check {
     position: fixed;
     top: 3em;
     left: 3em;
->>>>>>> 6c3ad100
   }
 </style>
 
@@ -160,11 +159,7 @@
   import { remote_model_to_resource } from "./ofrak/remote_resource";
 
   import { onMount } from "svelte";
-<<<<<<< HEAD
-  import { numBytesToQuantity } from "./helpers";
-=======
   import { numBytesToQuantity, saveSettings } from "./helpers";
->>>>>>> 6c3ad100
   import Checkbox from "./Checkbox.svelte";
 
   export let rootResourceLoadPromise,
