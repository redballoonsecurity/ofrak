<style>
  .breadcrumb {
    position: sticky;
    top: 0;
    padding-bottom: 1em;
    background: var(--main-bg-color);
  }

  .hbox {
    display: flex;
    flex-direction: row;
    flex-wrap: nowrap;
    justify-content: flex-start;
    align-items: stretch;
    line-height: var(--line-height);
    font-size: 0.95em;
  }

  .spacer {
    width: 2em;
    min-width: 2em;
  }

  .line-numbers {
    text-align: right;
  }

  .textarea {
    white-space: pre;
  }
</style>

<script>
  import Breadcrumb from "./Breadcrumb.svelte";
  import LoadingAnimation from "./LoadingAnimation.svelte";
<<<<<<< HEAD
  import { selectedResource } from "./stores";
=======

  import { selectedResource } from "./stores";

>>>>>>> eda09114
  let dataPromise = $selectedResource
    ? $selectedResource.get_data()
    : Promise.resolve([]);

  const decoder = new TextDecoder();
  function bufferToString(buffer) {
    return decoder.decode(new Uint8Array(buffer));
  }
</script>

<div class="breadcrumb">
  <Breadcrumb />
</div>

{#await dataPromise.then(bufferToString)}
  <LoadingAnimation />
{:then data}
  <div class="hbox">
    <div class="line-numbers">
      {#each data.split("\n") as _, index}
        <div>{index + 1}</div>
      {/each}
    </div>

    <span class="spacer"></span>

    <div class="textarea">
      {data}
    </div>
  </div>
{/await}<|MERGE_RESOLUTION|>--- conflicted
+++ resolved
@@ -33,13 +33,9 @@
 <script>
   import Breadcrumb from "./Breadcrumb.svelte";
   import LoadingAnimation from "./LoadingAnimation.svelte";
-<<<<<<< HEAD
-  import { selectedResource } from "./stores";
-=======
 
   import { selectedResource } from "./stores";
 
->>>>>>> eda09114
   let dataPromise = $selectedResource
     ? $selectedResource.get_data()
     : Promise.resolve([]);
